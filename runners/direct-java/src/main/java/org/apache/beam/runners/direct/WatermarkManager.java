/*
 * Licensed to the Apache Software Foundation (ASF) under one
 * or more contributor license agreements.  See the NOTICE file
 * distributed with this work for additional information
 * regarding copyright ownership.  The ASF licenses this file
 * to you under the Apache License, Version 2.0 (the
 * "License"); you may not use this file except in compliance
 * with the License.  You may obtain a copy of the License at
 *
 *     http://www.apache.org/licenses/LICENSE-2.0
 *
 * Unless required by applicable law or agreed to in writing, software
 * distributed under the License is distributed on an "AS IS" BASIS,
 * WITHOUT WARRANTIES OR CONDITIONS OF ANY KIND, either express or implied.
 * See the License for the specific language governing permissions and
 * limitations under the License.
 */
package org.apache.beam.runners.direct;

import static org.apache.beam.vendor.guava.v26_0_jre.com.google.common.base.Preconditions.checkArgument;
import static org.apache.beam.vendor.guava.v26_0_jre.com.google.common.base.Preconditions.checkNotNull;

import com.google.auto.value.AutoValue;
import edu.umd.cs.findbugs.annotations.SuppressFBWarnings;
import java.io.Serializable;
import java.util.ArrayList;
import java.util.Collection;
import java.util.Collections;
import java.util.EnumMap;
import java.util.HashMap;
import java.util.HashSet;
import java.util.LinkedHashSet;
import java.util.List;
import java.util.Map;
import java.util.NavigableSet;
import java.util.Objects;
import java.util.Set;
import java.util.TreeSet;
import java.util.concurrent.ConcurrentHashMap;
import java.util.concurrent.ConcurrentLinkedQueue;
import java.util.concurrent.atomic.AtomicReference;
import java.util.concurrent.locks.Lock;
import java.util.concurrent.locks.ReadWriteLock;
import java.util.concurrent.locks.ReentrantLock;
import java.util.concurrent.locks.ReentrantReadWriteLock;
import java.util.function.Consumer;
import java.util.function.Function;
import java.util.stream.Collectors;
import java.util.stream.StreamSupport;
import javax.annotation.Nonnull;
import javax.annotation.Nullable;
import javax.annotation.concurrent.GuardedBy;
import org.apache.beam.runners.core.StateNamespace;
import org.apache.beam.runners.core.TimerInternals;
import org.apache.beam.runners.core.TimerInternals.TimerData;
import org.apache.beam.runners.core.TimerInternals.TimerOutputTimestampComparator;
import org.apache.beam.runners.local.Bundle;
import org.apache.beam.runners.local.StructuralKey;
import org.apache.beam.sdk.Pipeline;
import org.apache.beam.sdk.annotations.Internal;
import org.apache.beam.sdk.runners.AppliedPTransform;
import org.apache.beam.sdk.state.TimeDomain;
import org.apache.beam.sdk.transforms.PTransform;
import org.apache.beam.sdk.transforms.windowing.BoundedWindow;
import org.apache.beam.sdk.util.WindowTracing;
import org.apache.beam.sdk.values.PCollection;
import org.apache.beam.vendor.guava.v26_0_jre.com.google.common.annotations.VisibleForTesting;
import org.apache.beam.vendor.guava.v26_0_jre.com.google.common.base.MoreObjects;
import org.apache.beam.vendor.guava.v26_0_jre.com.google.common.collect.ComparisonChain;
import org.apache.beam.vendor.guava.v26_0_jre.com.google.common.collect.HashBasedTable;
import org.apache.beam.vendor.guava.v26_0_jre.com.google.common.collect.ImmutableList;
import org.apache.beam.vendor.guava.v26_0_jre.com.google.common.collect.Iterables;
import org.apache.beam.vendor.guava.v26_0_jre.com.google.common.collect.Lists;
import org.apache.beam.vendor.guava.v26_0_jre.com.google.common.collect.Ordering;
import org.apache.beam.vendor.guava.v26_0_jre.com.google.common.collect.Sets;
import org.apache.beam.vendor.guava.v26_0_jre.com.google.common.collect.SortedMultiset;
import org.apache.beam.vendor.guava.v26_0_jre.com.google.common.collect.Table;
import org.apache.beam.vendor.guava.v26_0_jre.com.google.common.collect.TreeMultiset;
import org.joda.time.Instant;

/**
 * Manages watermarks of {@link PCollection PCollections} and input and output watermarks of {@link
 * AppliedPTransform AppliedPTransforms} to provide event-time and completion tracking for in-memory
 * execution. {@link WatermarkManager} is designed to update and return a consistent view of
 * watermarks in the presence of concurrent updates.
 *
 * <p>An {@link WatermarkManager} is provided with the collection of root {@link AppliedPTransform
 * AppliedPTransforms} and a map of {@link PCollection PCollections} to all the {@link
 * AppliedPTransform AppliedPTransforms} that consume them at construction time.
 *
 * <p>Whenever a root {@link AppliedPTransform executable} produces elements, the {@link
 * WatermarkManager} is provided with the produced elements and the output watermark of the
 * producing {@link AppliedPTransform executable}. The {@link WatermarkManager watermark manager} is
 * responsible for computing the watermarks of all {@link AppliedPTransform transforms} that consume
 * one or more {@link PCollection PCollections}.
 *
 * <p>Whenever a non-root {@link AppliedPTransform} finishes processing one or more in-flight
 * elements (referred to as the input {@link CommittedBundle bundle}), the following occurs
 * atomically:
 *
 * <ul>
 *   <li>All of the in-flight elements are removed from the collection of pending elements for the
 *       {@link AppliedPTransform}.
 *   <li>All of the elements produced by the {@link AppliedPTransform} are added to the collection
 *       of pending elements for each {@link AppliedPTransform} that consumes them.
 *   <li>The input watermark for the {@link AppliedPTransform} becomes the maximum value of
 *       <ul>
 *         <li>the previous input watermark
 *         <li>the minimum of
 *             <ul>
 *               <li>the timestamps of all currently pending elements
 *               <li>all input {@link PCollection} watermarks
 *             </ul>
 *       </ul>
 *   <li>The output watermark for the {@link AppliedPTransform} becomes the maximum of
 *       <ul>
 *         <li>the previous output watermark
 *         <li>the minimum of
 *             <ul>
 *               <li>the current input watermark
 *               <li>the current watermark holds
 *               <li>the earliest delivery timestamp of pending timers
 *               <li>the earliest output timestamp of pending timers
 *             </ul>
 *       </ul>
 *   <li>The watermark of the output {@link PCollection} can be advanced to the output watermark of
 *       the {@link AppliedPTransform}
 *   <li>The watermark of all downstream {@link AppliedPTransform AppliedPTransforms} can be
 *       advanced.
 * </ul>
 *
 * <p>The watermark of a {@link PCollection} is equal to the output watermark of the {@link
 * AppliedPTransform} that produces it.
 *
 * <p>The watermarks for a {@link PTransform} are updated as follows when output is committed:
 *
 * <pre>
 * Watermark_In'  = MAX(Watermark_In, MIN(U(TS_Pending), U(Watermark_InputPCollection)))
 * Watermark_Out' = MAX(Watermark_Out, MIN(Watermark_In', U(StateHold)))
 * Watermark_PCollection = Watermark_Out_ProducingPTransform
 * </pre>
 */
@Internal
public class WatermarkManager<ExecutableT, CollectionT> {
  // The number of updates to apply in #tryApplyPendingUpdates
  private static final int MAX_INCREMENTAL_UPDATES = 10;

  /**
   * The watermark of some {@link Pipeline} element, usually a {@link PTransform} or a {@link
   * PCollection}.
   *
   * <p>A watermark is a monotonically increasing value, which represents the point up to which the
   * system believes it has received all of the data. Data that arrives with a timestamp that is
   * before the watermark is considered late. {@link BoundedWindow#TIMESTAMP_MAX_VALUE} is a special
   * timestamp which indicates we have received all of the data and there will be no more on-time or
   * late data. This value is represented by {@link WatermarkManager#THE_END_OF_TIME}.
   */
  @VisibleForTesting
  interface Watermark {
    String getName();

    /** Returns the current value of this watermark. */
    Instant get();

    /**
     * Refreshes the value of this watermark from its input watermarks and watermark holds.
     *
     * @return true if the value of the watermark has changed (and thus dependent watermark must
     *     also be updated
     */
    WatermarkUpdate refresh();
  }

  /** The result of computing a {@link Watermark}. */
  private enum WatermarkUpdate {
    /** The watermark is later than the value at the previous time it was computed. */
    ADVANCED(true),
    /** The watermark is equal to the value at the previous time it was computed. */
    NO_CHANGE(false);

    private final boolean advanced;

    private WatermarkUpdate(boolean advanced) {
      this.advanced = advanced;
    }

    public boolean isAdvanced() {
      return advanced;
    }

    /**
     * Returns the {@link WatermarkUpdate} that is a result of combining the two watermark updates.
     *
     * <p>If either of the input {@link WatermarkUpdate WatermarkUpdates} were advanced, the result
     * {@link WatermarkUpdate} has been advanced.
     */
    public WatermarkUpdate union(WatermarkUpdate that) {
      if (this.advanced) {
        return this;
      }
      return that;
    }

    /**
     * Returns the {@link WatermarkUpdate} based on the former and current {@link Instant
     * timestamps}.
     */
    public static WatermarkUpdate fromTimestamps(Instant oldTime, Instant currentTime) {
      if (currentTime.isAfter(oldTime)) {
        return ADVANCED;
      }
      return NO_CHANGE;
    }
  }

  private static WatermarkUpdate updateAndTrace(String name, Instant oldTime, Instant currentTime) {
    WatermarkUpdate res = WatermarkUpdate.fromTimestamps(oldTime, currentTime);
    if (res.isAdvanced()) {
      WindowTracing.debug("Watermark {} advanced from {} to {}", name, oldTime, currentTime);
    }
    return res;
  }

  /**
   * The input {@link Watermark} of an {@link AppliedPTransform}.
   *
   * <p>At any point, the value of an {@link AppliedPTransformInputWatermark} is equal to the
   * minimum watermark across all of its input {@link Watermark Watermarks}, and the minimum
   * timestamp of all of the pending elements, restricted to be monotonically increasing.
   *
   * <p>See {@link #refresh()} for more information.
   */
  @VisibleForTesting
  static class AppliedPTransformInputWatermark implements Watermark {
    private final String name;

    private final Collection<? extends Watermark> inputWatermarks;
    private final SortedMultiset<Bundle<?, ?>> pendingElements;

    // This tracks only the quantity of timers at each timestamp, for quickly getting the cross-key
    // minimum

    // Keeps track of pending timers sorted by timestamp they fire at.
    private final SortedMultiset<TimerData> pendingTimersSortedByTs;

    // Keeps track of pending timers sorted by output timestamp.
    private final SortedMultiset<TimerData> pendingTimersSortedByOutputTs;

    // Entries in this table represent the authoritative timestamp for which
    // a per-key-and-StateNamespace timer is set.
    private final Map<StructuralKey<?>, Table<StateNamespace, String, TimerData>> existingTimers;

    // This per-key sorted set allows quick retrieval of timers that should fire for a key
    private final Map<StructuralKey<?>, NavigableSet<TimerData>> objectTimers;

    private final AtomicReference<Instant> currentWatermark;

    private final Consumer<TimerData> timerUpdateNotification;

    public AppliedPTransformInputWatermark(
        String name,
        Collection<? extends Watermark> inputWatermarks,
        Consumer<TimerData> timerUpdateNotification) {

      this.name = name;
      this.inputWatermarks = inputWatermarks;

      // The ordering must order elements by timestamp, and must not compare two distinct elements
      // as equal. This is built on the assumption that any element added as a pending element will
      // be consumed without modifications.
      //
      // The same logic is applied for pending timers
      Ordering<Bundle<?, ?>> pendingBundleComparator =
          new BundleByElementTimestampComparator().compound(Ordering.arbitrary());
      this.pendingElements = TreeMultiset.create(pendingBundleComparator);
      this.pendingTimersSortedByTs = TreeMultiset.create();
      this.pendingTimersSortedByOutputTs =
          TreeMultiset.create(new TimerOutputTimestampComparator());
      this.objectTimers = new HashMap<>();
      this.existingTimers = new HashMap<>();
      this.currentWatermark = new AtomicReference<>(BoundedWindow.TIMESTAMP_MIN_VALUE);
      this.timerUpdateNotification = timerUpdateNotification;
    }

    @Override
    public String getName() {
      return name;
    }

    @Override
    public Instant get() {
      return currentWatermark.get();
    }

    /**
     * {@inheritDoc}.
     *
     * <p>When refresh is called, the value of the {@link AppliedPTransformInputWatermark} becomes
     * equal to the maximum value of
     *
     * <ul>
     *   <li>the previous input watermark
     *   <li>the minimum of
     *       <ul>
     *         <li>the timestamps of all currently pending elements
     *         <li>all input {@link PCollection} watermarks
     *       </ul>
     * </ul>
     */
    @Override
    public synchronized WatermarkUpdate refresh() {
      Instant oldWatermark = currentWatermark.get();
      Instant minInputWatermark = BoundedWindow.TIMESTAMP_MAX_VALUE;
      for (Watermark inputWatermark : inputWatermarks) {
        minInputWatermark = INSTANT_ORDERING.min(minInputWatermark, inputWatermark.get());
      }
      if (!pendingElements.isEmpty()) {
        minInputWatermark =
            INSTANT_ORDERING.min(
                minInputWatermark, pendingElements.firstEntry().getElement().getMinimumTimestamp());
      }
      Instant newWatermark = INSTANT_ORDERING.max(oldWatermark, minInputWatermark);
      currentWatermark.set(newWatermark);
      return updateAndTrace(getName(), oldWatermark, newWatermark);
    }

    private synchronized void addPending(Bundle<?, ?> newPending) {
      pendingElements.add(newPending);
    }

    private synchronized void removePending(Bundle<?, ?> completed) {
      pendingElements.remove(completed);
    }

    @VisibleForTesting
    synchronized Instant getEarliestTimerTimestamp() {
      if (pendingTimersSortedByTs.isEmpty()) {
        return BoundedWindow.TIMESTAMP_MAX_VALUE;
      } else {
        return pendingTimersSortedByTs.firstEntry().getElement().getTimestamp();
      }
    }

    private synchronized Instant getEarliestTimerOutputTimestamp() {
      if (pendingTimersSortedByOutputTs.isEmpty()) {
        return BoundedWindow.TIMESTAMP_MAX_VALUE;
      } else {
        return pendingTimersSortedByOutputTs.firstEntry().getElement().getOutputTimestamp();
      }
    }

    @VisibleForTesting
    synchronized void updateTimers(TimerUpdate update) {
      NavigableSet<TimerData> keyTimers =
          objectTimers.computeIfAbsent(update.key, k -> new TreeSet<>());
      Table<StateNamespace, String, TimerData> existingTimersForKey =
          existingTimers.computeIfAbsent(update.key, k -> HashBasedTable.create());

      for (TimerData timer : update.getSetTimers()) {
        if (TimeDomain.EVENT_TIME.equals(timer.getDomain())) {
          @Nullable
          TimerData existingTimer =
              existingTimersForKey.get(timer.getNamespace(), timer.getTimerId());

          if (existingTimer == null) {
            pendingTimersSortedByTs.add(timer);
            pendingTimersSortedByOutputTs.add(timer);
            keyTimers.add(timer);
<<<<<<< HEAD
          } else if (!existingTimer.equals(timer)) {
=======
          } else {
            // reinitialize the timer even if identical,
            // because it might be removed from objectTimers
            // by timer push back
            pendingTimers.remove(existingTimer);
>>>>>>> 2ef2736d
            keyTimers.remove(existingTimer);
            pendingTimersSortedByTs.remove(existingTimer);
            pendingTimersSortedByOutputTs.remove(existingTimer);

            keyTimers.add(timer);
<<<<<<< HEAD
            pendingTimersSortedByTs.add(timer);
            pendingTimersSortedByOutputTs.add(timer);
          } // else the timer is already set identically, so noop
=======
          }
>>>>>>> 2ef2736d

          existingTimersForKey.put(timer.getNamespace(), timer.getTimerId(), timer);
        }
      }

      for (TimerData timer : update.getDeletedTimers()) {
        if (TimeDomain.EVENT_TIME.equals(timer.getDomain())) {
          @Nullable
          TimerData existingTimer =
              existingTimersForKey.get(timer.getNamespace(), timer.getTimerId());

          if (existingTimer != null) {
            pendingTimersSortedByTs.remove(existingTimer);
            pendingTimersSortedByOutputTs.remove(existingTimer);
            keyTimers.remove(existingTimer);
            existingTimersForKey.remove(existingTimer.getNamespace(), existingTimer.getTimerId());
          }
        }
      }

      for (TimerData timer : update.getCompletedTimers()) {
        if (TimeDomain.EVENT_TIME.equals(timer.getDomain())) {
          keyTimers.remove(timer);
          pendingTimersSortedByTs.remove(timer);
          pendingTimersSortedByOutputTs.remove(timer);
        }
      }

      if (!update.isEmpty()) {
        // notify of TimerData update
        Iterables.concat(
                update.getCompletedTimers(), update.getDeletedTimers(), update.getSetTimers())
            .forEach(timerUpdateNotification);
      }
    }

    @VisibleForTesting
    synchronized Map<StructuralKey<?>, List<TimerData>> extractFiredEventTimeTimers() {
      return extractFiredTimers(currentWatermark.get(), objectTimers);
    }

    @Override
    public synchronized String toString() {
      return MoreObjects.toStringHelper(AppliedPTransformInputWatermark.class)
          .add("pendingElements", pendingElements)
          .add("currentWatermark", currentWatermark)
          .toString();
    }
  }

  /**
   * The output {@link Watermark} of an {@link AppliedPTransform}.
   *
   * <p>The value of an {@link AppliedPTransformOutputWatermark} is equal to the minimum of the
   * current watermark hold and the {@link AppliedPTransformInputWatermark} for the same {@link
   * AppliedPTransform}, restricted to be monotonically increasing. See {@link #refresh()} for more
   * information.
   */
  private static class AppliedPTransformOutputWatermark implements Watermark {
    private final String name;

    private final AppliedPTransformInputWatermark inputWatermark;
    private final PerKeyHolds holds;
    private AtomicReference<Instant> currentWatermark;

    public AppliedPTransformOutputWatermark(
        String name, AppliedPTransformInputWatermark inputWatermark) {
      this.name = name;
      this.inputWatermark = inputWatermark;
      holds = new PerKeyHolds();
      currentWatermark = new AtomicReference<>(BoundedWindow.TIMESTAMP_MIN_VALUE);
    }

    public synchronized void updateHold(Object key, Instant newHold) {
      if (newHold == null) {
        holds.removeHold(key);
      } else {
        holds.updateHold(key, newHold);
      }
    }

    @Override
    public String getName() {
      return name;
    }

    @Override
    public Instant get() {
      return currentWatermark.get();
    }

    /**
     * {@inheritDoc}.
     *
     * <p>When refresh is called, the value of the {@link AppliedPTransformOutputWatermark} becomes
     * equal to the maximum value of:
     *
     * <ul>
     *   <li>the previous output watermark
     *   <li>the minimum of
     *       <ul>
     *         <li>the current input watermark
     *         <li>the current watermark holds
     *       </ul>
     * </ul>
     */
    @Override
    public synchronized WatermarkUpdate refresh() {
      Instant oldWatermark = currentWatermark.get();
      Instant newWatermark =
          INSTANT_ORDERING.min(
              inputWatermark.get(), holds.getMinHold(), inputWatermark.getEarliestTimerTimestamp()
              // inputWatermark.getEarliestTimerOutputTimestamp()
              );
      // if (holds.getMinHold().equals(new Instant(5)))
      //   System.out.println("WM hold: " + holds.getMinHold());
      newWatermark = INSTANT_ORDERING.max(oldWatermark, newWatermark);
      currentWatermark.set(newWatermark);
      return WatermarkUpdate.fromTimestamps(oldWatermark, newWatermark);
    }

    @Override
    public synchronized String toString() {
      return MoreObjects.toStringHelper(AppliedPTransformOutputWatermark.class)
          .add("holds", holds)
          .add("currentWatermark", currentWatermark)
          .toString();
    }
  }

  /**
   * The input {@link TimeDomain#SYNCHRONIZED_PROCESSING_TIME} hold for an {@link
   * AppliedPTransform}.
   *
   * <p>At any point, the hold value of an {@link SynchronizedProcessingTimeInputWatermark} is equal
   * to the minimum across all pending bundles at the {@link AppliedPTransform} and all upstream
   * {@link TimeDomain#SYNCHRONIZED_PROCESSING_TIME} watermarks. The value of the input synchronized
   * processing time at any step is equal to the maximum of:
   *
   * <ul>
   *   <li>The most recently returned synchronized processing input time
   *   <li>The minimum of
   *       <ul>
   *         <li>The current processing time
   *         <li>The current synchronized processing time input hold
   *       </ul>
   * </ul>
   */
  private static class SynchronizedProcessingTimeInputWatermark implements Watermark {
    private final String name;

    private final Collection<? extends Watermark> inputWms;
    private final Collection<Bundle<?, ?>> pendingBundles;
    private final Map<StructuralKey<?>, NavigableSet<TimerData>> processingTimers;
    private final Map<StructuralKey<?>, NavigableSet<TimerData>> synchronizedProcessingTimers;
    private final Map<StructuralKey<?>, Table<StateNamespace, String, TimerData>> existingTimers;

    private final NavigableSet<TimerData> pendingTimers;

    private AtomicReference<Instant> earliestHold;

    private final Consumer<TimerData> timerUpdateNotification;

    public SynchronizedProcessingTimeInputWatermark(
        String name,
        Collection<? extends Watermark> inputWms,
        Consumer<TimerData> timerUpdateNotification) {

      this.name = name;
      this.inputWms = inputWms;
      this.pendingBundles = new HashSet<>();
      this.processingTimers = new HashMap<>();
      this.synchronizedProcessingTimers = new HashMap<>();
      this.existingTimers = new HashMap<>();
      this.pendingTimers = new TreeSet<>();
      Instant initialHold = BoundedWindow.TIMESTAMP_MAX_VALUE;
      for (Watermark wm : inputWms) {
        initialHold = INSTANT_ORDERING.min(initialHold, wm.get());
      }
      this.earliestHold = new AtomicReference<>(initialHold);
      this.timerUpdateNotification = timerUpdateNotification;
    }

    @Override
    public String getName() {
      return name;
    }

    @Override
    public Instant get() {
      return earliestHold.get();
    }

    /**
     * {@inheritDoc}.
     *
     * <p>When refresh is called, the value of the {@link SynchronizedProcessingTimeInputWatermark}
     * becomes equal to the minimum value of
     *
     * <ul>
     *   <li>the timestamps of all currently pending bundles
     *   <li>all input {@link PCollection} synchronized processing time watermarks
     * </ul>
     *
     * <p>Note that this value is not monotonic, but the returned value for the synchronized
     * processing time must be.
     */
    @Override
    public synchronized WatermarkUpdate refresh() {
      Instant oldHold = earliestHold.get();
      Instant minTime = THE_END_OF_TIME.get();
      for (Watermark input : inputWms) {
        minTime = INSTANT_ORDERING.min(minTime, input.get());
      }
      for (Bundle<?, ?> bundle : pendingBundles) {
        // TODO: Track elements in the bundle by the processing time they were output instead of
        // entire bundles. Requried to support arbitrarily splitting and merging bundles between
        // steps
        minTime = INSTANT_ORDERING.min(minTime, bundle.getSynchronizedProcessingOutputWatermark());
      }
      earliestHold.set(minTime);
      return updateAndTrace(getName(), oldHold, minTime);
    }

    public synchronized void addPending(Bundle<?, ?> bundle) {
      pendingBundles.add(bundle);
    }

    public synchronized void removePending(Bundle<?, ?> bundle) {
      pendingBundles.remove(bundle);
    }

    /**
     * Return the earliest timestamp of the earliest timer that has not been completed. This is
     * either the earliest timestamp across timers that have not been completed, or the earliest
     * timestamp across timers that have been delivered but have not been completed.
     */
    public synchronized Instant getEarliestTimerTimestamp() {
      Instant earliest = THE_END_OF_TIME.get();
      for (NavigableSet<TimerData> timers : processingTimers.values()) {
        if (!timers.isEmpty()) {
          earliest = INSTANT_ORDERING.min(timers.first().getTimestamp(), earliest);
        }
      }
      for (NavigableSet<TimerData> timers : synchronizedProcessingTimers.values()) {
        if (!timers.isEmpty()) {
          earliest = INSTANT_ORDERING.min(timers.first().getTimestamp(), earliest);
        }
      }
      if (!pendingTimers.isEmpty()) {
        earliest = INSTANT_ORDERING.min(pendingTimers.first().getTimestamp(), earliest);
      }
      return earliest;
    }

    private synchronized void updateTimers(TimerUpdate update) {
      Map<TimeDomain, NavigableSet<TimerData>> timerMap = timerMap(update.key);
      Table<StateNamespace, String, TimerData> existingTimersForKey =
          existingTimers.computeIfAbsent(update.key, k -> HashBasedTable.create());

      for (TimerData addedTimer : update.setTimers) {
        NavigableSet<TimerData> timerQueue = timerMap.get(addedTimer.getDomain());
        if (timerQueue == null) {
          continue;
        }

        @Nullable
        TimerData existingTimer =
            existingTimersForKey.get(addedTimer.getNamespace(), addedTimer.getTimerId());
        if (existingTimer == null) {
          timerQueue.add(addedTimer);
        } else if (!existingTimer.equals(addedTimer)) {
          timerQueue.remove(existingTimer);
          timerQueue.add(addedTimer);
        } // else the timer is already set identically, so noop.

        existingTimersForKey.put(addedTimer.getNamespace(), addedTimer.getTimerId(), addedTimer);
      }

      for (TimerData deletedTimer : update.deletedTimers) {
        NavigableSet<TimerData> timerQueue = timerMap.get(deletedTimer.getDomain());
        if (timerQueue == null) {
          continue;
        }

        @Nullable
        TimerData existingTimer =
            existingTimersForKey.get(deletedTimer.getNamespace(), deletedTimer.getTimerId());

        if (existingTimer != null) {
          pendingTimers.remove(deletedTimer);
          timerQueue.remove(deletedTimer);
          existingTimersForKey.remove(existingTimer.getNamespace(), existingTimer.getTimerId());
        }
      }

      for (TimerData completedTimer : update.completedTimers) {
        pendingTimers.remove(completedTimer);
      }

      // notify of TimerData update
      Iterables.concat(
              update.getCompletedTimers(), update.getDeletedTimers(), update.getSetTimers())
          .forEach(timerUpdateNotification);
    }

    private synchronized Map<StructuralKey<?>, List<TimerData>> extractFiredDomainTimers(
        TimeDomain domain, Instant firingTime) {
      Map<StructuralKey<?>, List<TimerData>> firedTimers;
      switch (domain) {
        case PROCESSING_TIME:
          firedTimers = extractFiredTimers(firingTime, processingTimers);
          break;
        case SYNCHRONIZED_PROCESSING_TIME:
          firedTimers =
              extractFiredTimers(
                  INSTANT_ORDERING.min(firingTime, earliestHold.get()),
                  synchronizedProcessingTimers);
          break;
        default:
          throw new IllegalArgumentException(
              "Called getFiredTimers on a Synchronized Processing Time watermark"
                  + " and gave a non-processing time domain "
                  + domain);
      }
      for (Map.Entry<StructuralKey<?>, ? extends Collection<TimerData>> firedTimer :
          firedTimers.entrySet()) {
        pendingTimers.addAll(firedTimer.getValue());
      }
      return firedTimers;
    }

    private Map<TimeDomain, NavigableSet<TimerData>> timerMap(StructuralKey<?> key) {
      NavigableSet<TimerData> processingQueue =
          processingTimers.computeIfAbsent(key, k -> new TreeSet<>());
      NavigableSet<TimerData> synchronizedProcessingQueue =
          synchronizedProcessingTimers.computeIfAbsent(key, k -> new TreeSet<>());
      EnumMap<TimeDomain, NavigableSet<TimerData>> result = new EnumMap<>(TimeDomain.class);
      result.put(TimeDomain.PROCESSING_TIME, processingQueue);
      result.put(TimeDomain.SYNCHRONIZED_PROCESSING_TIME, synchronizedProcessingQueue);
      return result;
    }

    @Override
    public synchronized String toString() {
      return MoreObjects.toStringHelper(SynchronizedProcessingTimeInputWatermark.class)
          .add("earliestHold", earliestHold)
          .toString();
    }
  }

  /**
   * The output {@link TimeDomain#SYNCHRONIZED_PROCESSING_TIME} hold for an {@link
   * AppliedPTransform}.
   *
   * <p>At any point, the hold value of an {@link SynchronizedProcessingTimeOutputWatermark} is
   * equal to the minimum across all incomplete timers at the {@link AppliedPTransform} and all
   * upstream {@link TimeDomain#SYNCHRONIZED_PROCESSING_TIME} watermarks. The value of the output
   * synchronized processing time at any step is equal to the maximum of:
   *
   * <ul>
   *   <li>The most recently returned synchronized processing output time
   *   <li>The minimum of
   *       <ul>
   *         <li>The current processing time
   *         <li>The current synchronized processing time output hold
   *       </ul>
   * </ul>
   */
  private static class SynchronizedProcessingTimeOutputWatermark implements Watermark {
    private final String name;

    private final SynchronizedProcessingTimeInputWatermark inputWm;
    private AtomicReference<Instant> latestRefresh;

    public SynchronizedProcessingTimeOutputWatermark(
        String name, SynchronizedProcessingTimeInputWatermark inputWm) {
      this.name = name;
      this.inputWm = inputWm;
      this.latestRefresh = new AtomicReference<>(BoundedWindow.TIMESTAMP_MIN_VALUE);
    }

    @Override
    public String getName() {
      return name;
    }

    @Override
    public Instant get() {
      return latestRefresh.get();
    }

    /**
     * {@inheritDoc}.
     *
     * <p>When refresh is called, the value of the {@link SynchronizedProcessingTimeOutputWatermark}
     * becomes equal to the minimum value of:
     *
     * <ul>
     *   <li>the current input watermark.
     *   <li>all {@link TimeDomain#SYNCHRONIZED_PROCESSING_TIME} timers that are based on the input
     *       watermark.
     *   <li>all {@link TimeDomain#PROCESSING_TIME} timers that are based on the input watermark.
     * </ul>
     *
     * <p>Note that this value is not monotonic, but the returned value for the synchronized
     * processing time must be.
     */
    @Override
    public synchronized WatermarkUpdate refresh() {
      // Hold the output synchronized processing time to the input watermark, which takes into
      // account buffered bundles, and the earliest pending timer, which determines what to hold
      // downstream timers to.
      Instant oldRefresh = latestRefresh.get();
      Instant newTimestamp =
          INSTANT_ORDERING.min(inputWm.get(), inputWm.getEarliestTimerTimestamp());
      latestRefresh.set(newTimestamp);
      return updateAndTrace(getName(), oldRefresh, newTimestamp);
    }

    @Override
    public synchronized String toString() {
      return MoreObjects.toStringHelper(SynchronizedProcessingTimeOutputWatermark.class)
          .add("latestRefresh", latestRefresh)
          .toString();
    }
  }

  /**
   * The {@code Watermark} that is after the latest time it is possible to represent in the global
   * window. This is a distinguished value representing a complete {@link PTransform}.
   */
  private static final Watermark THE_END_OF_TIME =
      new Watermark() {
        @Override
        public String getName() {
          return "THE_END_OF_TIME";
        }

        @Override
        public WatermarkUpdate refresh() {
          // THE_END_OF_TIME is a distinguished value that cannot be advanced.
          return WatermarkUpdate.NO_CHANGE;
        }

        @Override
        public Instant get() {
          return BoundedWindow.TIMESTAMP_MAX_VALUE;
        }
      };

  private static final Ordering<Instant> INSTANT_ORDERING = Ordering.natural();

  /**
   * For each (Object, NavigableSet) pair in the provided map, remove each Timer that is before the
   * latestTime argument and put in in the result with the same key, then remove all of the keys
   * which have no more pending timers.
   *
   * <p>The result collection retains ordering of timers (from earliest to latest).
   */
  private static Map<StructuralKey<?>, List<TimerData>> extractFiredTimers(
      Instant latestTime, Map<StructuralKey<?>, NavigableSet<TimerData>> objectTimers) {
    Map<StructuralKey<?>, List<TimerData>> result = new HashMap<>();
    Set<StructuralKey<?>> emptyKeys = new HashSet<>();
    for (Map.Entry<StructuralKey<?>, NavigableSet<TimerData>> pendingTimers :
        objectTimers.entrySet()) {
      NavigableSet<TimerData> timers = pendingTimers.getValue();
      if (!timers.isEmpty() && timers.first().getTimestamp().isBefore(latestTime)) {
        ArrayList<TimerData> keyFiredTimers = new ArrayList<>();
        result.put(pendingTimers.getKey(), keyFiredTimers);
        while (!timers.isEmpty() && timers.first().getTimestamp().isBefore(latestTime)) {
          keyFiredTimers.add(timers.first());
          timers.remove(timers.first());
        }
      }
      if (timers.isEmpty()) {
        emptyKeys.add(pendingTimers.getKey());
      }
    }
    objectTimers.keySet().removeAll(emptyKeys);
    return result;
  }

  ////////////////////////////////////////////////////////////////////////////////////////////////

  /**
   * The {@link Clock} providing the current time in the {@link TimeDomain#PROCESSING_TIME} domain.
   */
  private final Clock clock;

  /**
   * The {@link DirectGraph} representing the {@link Pipeline} this {@link WatermarkManager} tracks
   * watermarks for.
   */
  private final ExecutableGraph<ExecutableT, CollectionT> graph;

  private final Function<ExecutableT, String> getName;

  /** The input and output watermark of each {@link AppliedPTransform}. */
  private final Map<ExecutableT, TransformWatermarks> transformToWatermarks;

  /** A queue of pending updates to the state of this {@link WatermarkManager}. */
  private final ConcurrentLinkedQueue<PendingWatermarkUpdate> pendingUpdates;

  /** A lock used to control concurrency for updating pending values. */
  private final Lock refreshLock;

  /**
   * A queue of pending {@link AppliedPTransform AppliedPTransforms} that have potentially stale
   * data.
   */
  @GuardedBy("refreshLock")
  private final Set<ExecutableT> pendingRefreshes;

  /**
   * A set of executables with currently extracted timers, that are to be processed. Note that, due
   * to consistency, we can have only single extracted set of timers that are being processed by
   * bundle processor at a time.
   */
  private final Map<ExecutableT, Set<String>> transformsWithAlreadyExtractedTimers =
      new ConcurrentHashMap<>();

  /**
   * Creates a new {@link WatermarkManager}. All watermarks within the newly created {@link
   * WatermarkManager} start at {@link BoundedWindow#TIMESTAMP_MIN_VALUE}, the minimum watermark,
   * with no watermark holds or pending elements.
   *
   * @param clock the clock to use to determine processing time
   * @param graph the graph representing this pipeline
   * @param getName a function for producing a short identifier for the executable in watermark
   *     tracing log messages.
   */
  public static <ExecutableT, CollectionT>
      WatermarkManager<ExecutableT, ? super CollectionT> create(
          Clock clock,
          ExecutableGraph<ExecutableT, ? super CollectionT> graph,
          Function<ExecutableT, String> getName) {
    return new WatermarkManager<>(clock, graph, getName);
  }

  private WatermarkManager(
      Clock clock,
      ExecutableGraph<ExecutableT, CollectionT> graph,
      Function<ExecutableT, String> getName) {
    this.clock = clock;
    this.graph = graph;
    this.getName = getName;

    this.pendingUpdates = new ConcurrentLinkedQueue<>();

    this.refreshLock = new ReentrantLock();
    this.pendingRefreshes = new HashSet<>();

    transformToWatermarks = new HashMap<>();

    for (ExecutableT rootTransform : graph.getRootTransforms()) {
      getTransformWatermark(rootTransform);
    }
    for (ExecutableT primitiveTransform : graph.getExecutables()) {
      getTransformWatermark(primitiveTransform);
    }
  }

  private TransformWatermarks getValueWatermark(CollectionT value) {
    return getTransformWatermark(graph.getProducer(value));
  }

  private TransformWatermarks getTransformWatermark(ExecutableT executable) {
    String name = getName.apply(executable);

    TransformWatermarks wms = transformToWatermarks.get(executable);
    if (wms == null) {
      List<Watermark> inputCollectionWatermarks = getInputWatermarks(executable);
      AppliedPTransformInputWatermark inputWatermark =
          new AppliedPTransformInputWatermark(
              name + ".in",
              inputCollectionWatermarks,
              timerUpdateConsumer(transformsWithAlreadyExtractedTimers, executable));
      AppliedPTransformOutputWatermark outputWatermark =
          new AppliedPTransformOutputWatermark(name + ".out", inputWatermark);

      SynchronizedProcessingTimeInputWatermark inputProcessingWatermark =
          new SynchronizedProcessingTimeInputWatermark(
              name + ".inProcessing",
              getInputProcessingWatermarks(executable),
              timerUpdateConsumer(transformsWithAlreadyExtractedTimers, executable));
      SynchronizedProcessingTimeOutputWatermark outputProcessingWatermark =
          new SynchronizedProcessingTimeOutputWatermark(
              name + ".outProcessing", inputProcessingWatermark);

      wms =
          new TransformWatermarks(
              executable,
              inputWatermark,
              outputWatermark,
              inputProcessingWatermark,
              outputProcessingWatermark);
      transformToWatermarks.put(executable, wms);
    }
    return wms;
  }

  private static <ExecutableT> Consumer<TimerData> timerUpdateConsumer(
      Map<ExecutableT, Set<String>> transformsWithAlreadyExtractedTimers, ExecutableT executable) {

    return update -> {
      String timerIdWithNs = TimerUpdate.getTimerIdWithNamespace(update);
      transformsWithAlreadyExtractedTimers.compute(
          executable,
          (k, v) -> {
            if (v != null) {
              v.remove(timerIdWithNs);
              if (v.isEmpty()) {
                v = null;
              }
            }
            return v;
          });
    };
  }

  private Collection<Watermark> getInputProcessingWatermarks(ExecutableT executable) {
    ImmutableList.Builder<Watermark> inputWmsBuilder = ImmutableList.builder();
    Collection<CollectionT> inputs = graph.getPerElementInputs(executable);
    if (inputs.isEmpty()) {
      inputWmsBuilder.add(THE_END_OF_TIME);
    }
    for (CollectionT input : inputs) {
      Watermark producerOutputWatermark =
          getValueWatermark(input).synchronizedProcessingOutputWatermark;
      inputWmsBuilder.add(producerOutputWatermark);
    }
    return inputWmsBuilder.build();
  }

  private List<Watermark> getInputWatermarks(ExecutableT executable) {
    ImmutableList.Builder<Watermark> inputWatermarksBuilder = ImmutableList.builder();
    Collection<CollectionT> inputs = graph.getPerElementInputs(executable);
    if (inputs.isEmpty()) {
      inputWatermarksBuilder.add(THE_END_OF_TIME);
    }
    for (CollectionT input : inputs) {
      Watermark producerOutputWatermark = getValueWatermark(input).outputWatermark;
      inputWatermarksBuilder.add(producerOutputWatermark);
    }
    return inputWatermarksBuilder.build();
  }

  ////////////////////////////////////////////////////////////////////////////////////////////////

  /**
   * Gets the input and output watermarks for an {@link AppliedPTransform}. If the {@link
   * AppliedPTransform PTransform} has not processed any elements, return a watermark of {@link
   * BoundedWindow#TIMESTAMP_MIN_VALUE}.
   *
   * @return a snapshot of the input watermark and output watermark for the provided executable
   */
  public TransformWatermarks getWatermarks(ExecutableT executable) {
    return transformToWatermarks.get(executable);
  }

  public void initialize(
      Map<ExecutableT, ? extends Iterable<Bundle<?, CollectionT>>> initialBundles) {
    refreshLock.lock();
    try {
      for (Map.Entry<ExecutableT, ? extends Iterable<Bundle<?, CollectionT>>> rootEntry :
          initialBundles.entrySet()) {
        TransformWatermarks rootWms = transformToWatermarks.get(rootEntry.getKey());
        for (Bundle<?, ? extends CollectionT> initialBundle : rootEntry.getValue()) {
          rootWms.addPending(initialBundle);
        }
        pendingRefreshes.add(rootEntry.getKey());
      }
    } finally {
      refreshLock.unlock();
    }
  }

  /**
   * Updates the watermarks of a executable with one or more inputs.
   *
   * <p>Each executable has two monotonically increasing watermarks: the input watermark, which can,
   * at any time, be updated to equal:
   *
   * <pre>
   * MAX(CurrentInputWatermark, MIN(PendingElements, InputPCollectionWatermarks))
   * </pre>
   *
   * and the output watermark, which can, at any time, be updated to equal:
   *
   * <pre>
   * MAX(CurrentOutputWatermark, MIN(InputWatermark, WatermarkHolds))
   * </pre>
   *
   * .
   *
   * <p>Updates to watermarks may not be immediately visible.
   *
   * @param completed the input that has completed
   * @param timerUpdate the timers that were added, removed, and completed as part of producing this
   *     update
   * @param executable the executable applied to {@code completed} to produce the outputs
   * @param unprocessedInputs inputs that could not be processed
   * @param outputs outputs that were produced by the application of the {@code executable} to the
   *     input
   * @param earliestHold the earliest watermark hold in the executable's state.
   */
  public void updateWatermarks(
      @Nullable Bundle<?, ? extends CollectionT> completed,
      TimerUpdate timerUpdate,
      ExecutableT executable,
      @Nullable Bundle<?, ? extends CollectionT> unprocessedInputs,
      Iterable<? extends Bundle<?, ? extends CollectionT>> outputs,
      Instant earliestHold) {
    pendingUpdates.offer(
        PendingWatermarkUpdate.create(
            executable, completed, timerUpdate, unprocessedInputs, outputs, earliestHold));
    tryApplyPendingUpdates();
  }

  private void tryApplyPendingUpdates() {
    if (refreshLock.tryLock()) {
      try {
        applyNUpdates(MAX_INCREMENTAL_UPDATES);
      } finally {
        refreshLock.unlock();
      }
    }
  }

  /**
   * Applies all pending updates to this {@link WatermarkManager}, causing the pending state of all
   * {@link TransformWatermarks} to be advanced as far as possible.
   */
  private void applyAllPendingUpdates() {
    refreshLock.lock();
    try {
      applyNUpdates(-1);
    } finally {
      refreshLock.unlock();
    }
  }

  /** Applies up to {@code numUpdates}, or all available updates if numUpdates is non-positive. */
  @GuardedBy("refreshLock")
  private void applyNUpdates(int numUpdates) {
    for (int i = 0; !pendingUpdates.isEmpty() && (i < numUpdates || numUpdates <= 0); i++) {
      PendingWatermarkUpdate<ExecutableT, CollectionT> pending = pendingUpdates.poll();
      applyPendingUpdate(pending);
      pendingRefreshes.add(pending.getExecutable());
    }
  }

  /** Apply a {@link PendingWatermarkUpdate} to the {@link WatermarkManager}. */
  private void applyPendingUpdate(PendingWatermarkUpdate<ExecutableT, CollectionT> pending) {
    ExecutableT executable = pending.getExecutable();
    Bundle<?, ? extends CollectionT> inputBundle = pending.getInputBundle();

    updatePending(
        inputBundle,
        pending.getTimerUpdate(),
        executable,
        pending.getUnprocessedInputs(),
        pending.getOutputs());

    TransformWatermarks transformWms = transformToWatermarks.get(executable);
    transformWms.setEventTimeHold(
        inputBundle == null ? null : inputBundle.getKey(), pending.getEarliestHold());
  }

  /**
   * First adds all produced elements to the queue of pending elements for each consumer, then adds
   * all pending timers to the collection of pending timers, then removes all completed and deleted
   * timers from the collection of pending timers, then removes all completed elements from the
   * pending queue of the executable.
   *
   * <p>It is required that all newly pending elements are added to the queue of pending elements
   * for each consumer prior to the completed elements being removed, as doing otherwise could cause
   * a Watermark to appear in a state in which the upstream (completed) element does not hold the
   * watermark but the element it produced is not yet pending. This can cause the watermark to
   * erroneously advance.
   *
   * <p>See {@link #updateWatermarks(Bundle, TimerUpdate, Object, Bundle, Iterable, Instant)} for
   * information about the parameters of this method.
   */
  private void updatePending(
      Bundle<?, ? extends CollectionT> input,
      TimerUpdate timerUpdate,
      ExecutableT executable,
      @Nullable Bundle<?, ? extends CollectionT> unprocessedInputs,
      Iterable<? extends Bundle<?, ? extends CollectionT>> outputs) {
    // Newly pending elements must be added before completed elements are removed, as the two
    // do not share a Mutex within this call and thus can be interleaved with external calls to
    // refresh.
    for (Bundle<?, ? extends CollectionT> bundle : outputs) {
      for (ExecutableT consumer :
          // TODO: Remove this cast once CommittedBundle returns a CollectionT
          graph.getPerElementConsumers((CollectionT) bundle.getPCollection())) {
        TransformWatermarks watermarks = transformToWatermarks.get(consumer);
        watermarks.addPending(bundle);
      }
    }

    TransformWatermarks completedTransform = transformToWatermarks.get(executable);
    if (unprocessedInputs != null) {
      // Add the unprocessed inputs
      completedTransform.addPending(unprocessedInputs);
    }
    completedTransform.updateTimers(timerUpdate);
    if (input != null) {
      completedTransform.removePending(input);
    }
  }

  /**
   * Refresh the watermarks contained within this {@link WatermarkManager}, causing all watermarks
   * to be advanced as far as possible.
   */
  public synchronized void refreshAll() {
    refreshLock.lock();
    try {
      applyAllPendingUpdates();
      Set<ExecutableT> toRefresh = pendingRefreshes;
      while (!toRefresh.isEmpty()) {
        toRefresh = refreshAllOf(toRefresh);
      }
    } finally {
      refreshLock.unlock();
    }
  }

  private Set<ExecutableT> refreshAllOf(Set<ExecutableT> toRefresh) {
    Set<ExecutableT> newRefreshes = new HashSet<>();
    for (ExecutableT executable : toRefresh) {
      newRefreshes.addAll(refreshWatermarks(executable));
    }
    return newRefreshes;
  }

  private Set<ExecutableT> refreshWatermarks(final ExecutableT toRefresh) {
    TransformWatermarks myWatermarks = transformToWatermarks.get(toRefresh);
    WatermarkUpdate updateResult = myWatermarks.refresh();
    if (updateResult.isAdvanced()) {
      Set<ExecutableT> additionalRefreshes = new HashSet<>();
      for (CollectionT outputPValue : graph.getProduced(toRefresh)) {
        additionalRefreshes.addAll(graph.getPerElementConsumers(outputPValue));
      }
      return additionalRefreshes;
    }
    return Collections.emptySet();
  }

  /**
   * Returns a map of each {@link PTransform} that has pending timers to those timers. All of the
   * pending timers will be removed from this {@link WatermarkManager}.
   */
  public Collection<FiredTimers<ExecutableT>> extractFiredTimers() {
    Collection<FiredTimers<ExecutableT>> allTimers = new ArrayList<>();
    refreshLock.lock();
    try {
      for (Map.Entry<ExecutableT, TransformWatermarks> watermarksEntry :
          transformToWatermarks.entrySet()) {
        ExecutableT transform = watermarksEntry.getKey();
        if (!transformsWithAlreadyExtractedTimers.containsKey(transform)) {
          TransformWatermarks watermarks = watermarksEntry.getValue();
          Collection<FiredTimers<ExecutableT>> firedTimers = watermarks.extractFiredTimers();
          if (!firedTimers.isEmpty()) {
            List<TimerData> newTimers =
                firedTimers.stream()
                    .flatMap(f -> f.getTimers().stream())
                    .collect(Collectors.toList());
            transformsWithAlreadyExtractedTimers.compute(
                transform,
                (k, v) -> {
                  if (v == null) {
                    v = new HashSet<>();
                  }
                  final Set<String> toUpdate = v;
                  newTimers.forEach(td -> toUpdate.add(TimerUpdate.getTimerIdWithNamespace(td)));
                  return v;
                });
            allTimers.addAll(firedTimers);
          }
        }
      }
      return allTimers;
    } finally {
      refreshLock.unlock();
    }
  }

  /**
   * A (key, Instant) pair that holds the watermark. Holds are per-key, but the watermark is global,
   * and as such the watermark manager must track holds and the release of holds on a per-key basis.
   *
   * <p>The {@link #compareTo(KeyedHold)} method of {@link KeyedHold} is not consistent with equals,
   * as the key is arbitrarily ordered via identity, rather than object equality.
   */
  private static final class KeyedHold implements Comparable<KeyedHold> {
    private static final Ordering<Object> KEY_ORDERING = Ordering.arbitrary().nullsLast();

    private final Object key;
    private final Instant timestamp;

    /** Create a new KeyedHold with the specified key and timestamp. */
    public static KeyedHold of(Object key, Instant timestamp) {
      return new KeyedHold(key, MoreObjects.firstNonNull(timestamp, THE_END_OF_TIME.get()));
    }

    private KeyedHold(Object key, Instant timestamp) {
      this.key = key;
      this.timestamp = timestamp;
    }

    @Override
    public int compareTo(KeyedHold that) {
      return ComparisonChain.start()
          .compare(this.timestamp, that.timestamp)
          .compare(this.key, that.key, KEY_ORDERING)
          .result();
    }

    @Override
    public int hashCode() {
      return Objects.hash(timestamp, key);
    }

    @Override
    public boolean equals(Object other) {
      if (other == null || !(other instanceof KeyedHold)) {
        return false;
      }
      KeyedHold that = (KeyedHold) other;
      return Objects.equals(this.timestamp, that.timestamp) && Objects.equals(this.key, that.key);
    }

    /** Get the value of this {@link KeyedHold}. */
    public Instant getTimestamp() {
      return timestamp;
    }

    @Override
    public String toString() {
      return MoreObjects.toStringHelper(KeyedHold.class)
          .add("key", key)
          .add("hold", timestamp)
          .toString();
    }
  }

  private static class PerKeyHolds {
    private final Map<Object, KeyedHold> keyedHolds;
    private final NavigableSet<KeyedHold> allHolds;

    private PerKeyHolds() {
      this.keyedHolds = new HashMap<>();
      this.allHolds = new TreeSet<>();
    }

    /**
     * Gets the minimum hold across all keys in this {@link PerKeyHolds}, or THE_END_OF_TIME if
     * there are no holds within this {@link PerKeyHolds}.
     */
    public Instant getMinHold() {
      return allHolds.isEmpty() ? THE_END_OF_TIME.get() : allHolds.first().getTimestamp();
    }

    /**
     * Updates the hold of the provided key to the provided value, removing any other holds for the
     * same key.
     */
    public void updateHold(@Nullable Object key, Instant newHold) {
      removeHold(key);
      KeyedHold newKeyedHold = KeyedHold.of(key, newHold);
      keyedHolds.put(key, newKeyedHold);
      allHolds.add(newKeyedHold);
    }

    /** Removes the hold of the provided key. */
    public void removeHold(Object key) {
      KeyedHold oldHold = keyedHolds.remove(key);
      if (oldHold != null) {
        allHolds.remove(oldHold);
      }
    }
  }

  /** A reference to the input and output watermarks of an {@link AppliedPTransform}. */
  public class TransformWatermarks {
    private final ExecutableT executable;

    private final AppliedPTransformInputWatermark inputWatermark;
    private final AppliedPTransformOutputWatermark outputWatermark;

    private final SynchronizedProcessingTimeInputWatermark synchronizedProcessingInputWatermark;
    private final SynchronizedProcessingTimeOutputWatermark synchronizedProcessingOutputWatermark;

    private Instant latestSynchronizedInputWm;
    private Instant latestSynchronizedOutputWm;

    private final ReadWriteLock transformWatermarkLock = new ReentrantReadWriteLock();

    private TransformWatermarks(
        ExecutableT executable,
        AppliedPTransformInputWatermark inputWatermark,
        AppliedPTransformOutputWatermark outputWatermark,
        SynchronizedProcessingTimeInputWatermark inputSynchProcessingWatermark,
        SynchronizedProcessingTimeOutputWatermark outputSynchProcessingWatermark) {
      this.executable = executable;
      this.inputWatermark = inputWatermark;
      this.outputWatermark = outputWatermark;

      this.synchronizedProcessingInputWatermark = inputSynchProcessingWatermark;
      this.synchronizedProcessingOutputWatermark = outputSynchProcessingWatermark;
      this.latestSynchronizedInputWm = BoundedWindow.TIMESTAMP_MIN_VALUE;
      this.latestSynchronizedOutputWm = BoundedWindow.TIMESTAMP_MIN_VALUE;
    }

    /** Returns the input watermark of the {@link AppliedPTransform}. */
    public Instant getInputWatermark() {
      return checkNotNull(inputWatermark.get());
    }

    /** Returns the output watermark of the {@link AppliedPTransform}. */
    public Instant getOutputWatermark() {
      return outputWatermark.get();
    }

    /**
     * Returns the synchronized processing input time of the {@link AppliedPTransform}.
     *
     * <p>The returned value is guaranteed to be monotonically increasing, and outside of the
     * presence of holds, will increase as the system time progresses.
     */
    public synchronized Instant getSynchronizedProcessingInputTime() {
      latestSynchronizedInputWm =
          INSTANT_ORDERING.max(
              latestSynchronizedInputWm,
              INSTANT_ORDERING.min(clock.now(), synchronizedProcessingInputWatermark.get()));
      return latestSynchronizedInputWm;
    }

    /**
     * Returns the synchronized processing output time of the {@link AppliedPTransform}.
     *
     * <p>The returned value is guaranteed to be monotonically increasing, and outside of the
     * presence of holds, will increase as the system time progresses.
     */
    public synchronized Instant getSynchronizedProcessingOutputTime() {
      latestSynchronizedOutputWm =
          INSTANT_ORDERING.max(
              latestSynchronizedOutputWm,
              INSTANT_ORDERING.min(clock.now(), synchronizedProcessingOutputWatermark.get()));
      return latestSynchronizedOutputWm;
    }

    private ReadWriteLock getWatermarkLock() {
      return transformWatermarkLock;
    }

    private WatermarkUpdate refresh() {
      inputWatermark.refresh();
      synchronizedProcessingInputWatermark.refresh();
      WatermarkUpdate eventOutputUpdate = outputWatermark.refresh();
      WatermarkUpdate syncOutputUpdate = synchronizedProcessingOutputWatermark.refresh();
      return eventOutputUpdate.union(syncOutputUpdate);
    }

    private void setEventTimeHold(Object key, Instant newHold) {
      outputWatermark.updateHold(key, newHold);
    }

    private void removePending(Bundle<?, ?> bundle) {
      inputWatermark.removePending(bundle);
      synchronizedProcessingInputWatermark.removePending(bundle);
    }

    private void addPending(Bundle<?, ?> bundle) {
      inputWatermark.addPending(bundle);
      synchronizedProcessingInputWatermark.addPending(bundle);
    }

    private Collection<FiredTimers<ExecutableT>> extractFiredTimers() {
      Map<StructuralKey<?>, List<TimerData>> eventTimeTimers =
          inputWatermark.extractFiredEventTimeTimers();
      Map<StructuralKey<?>, List<TimerData>> processingTimers;
      Map<StructuralKey<?>, List<TimerData>> synchronizedTimers;
      processingTimers =
          synchronizedProcessingInputWatermark.extractFiredDomainTimers(
              TimeDomain.PROCESSING_TIME, clock.now());
      synchronizedTimers =
          synchronizedProcessingInputWatermark.extractFiredDomainTimers(
              TimeDomain.SYNCHRONIZED_PROCESSING_TIME, getSynchronizedProcessingInputTime());

      Map<StructuralKey<?>, List<TimerData>> timersPerKey =
          groupFiredTimers(eventTimeTimers, processingTimers, synchronizedTimers);
      Collection<FiredTimers<ExecutableT>> keyFiredTimers = new ArrayList<>(timersPerKey.size());
      for (Map.Entry<StructuralKey<?>, List<TimerData>> firedTimers : timersPerKey.entrySet()) {
        keyFiredTimers.add(
            new FiredTimers<>(executable, firedTimers.getKey(), firedTimers.getValue()));
      }
      return keyFiredTimers;
    }

    @SafeVarargs
    private final Map<StructuralKey<?>, List<TimerData>> groupFiredTimers(
        Map<StructuralKey<?>, List<TimerData>>... timersToGroup) {
      Map<StructuralKey<?>, List<TimerData>> groupedTimers = new HashMap<>();
      for (Map<StructuralKey<?>, List<TimerData>> subGroup : timersToGroup) {
        for (Map.Entry<StructuralKey<?>, List<TimerData>> newTimers : subGroup.entrySet()) {
          List<TimerData> grouped =
              groupedTimers.computeIfAbsent(newTimers.getKey(), k -> new ArrayList<>());
          grouped.addAll(newTimers.getValue());
        }
      }
      return groupedTimers;
    }

    private void updateTimers(TimerUpdate update) {
      inputWatermark.updateTimers(update);
      synchronizedProcessingInputWatermark.updateTimers(update);
    }

    @Override
    public String toString() {
      return MoreObjects.toStringHelper(TransformWatermarks.class)
          .add("inputWatermark", inputWatermark)
          .add("outputWatermark", outputWatermark)
          .add("inputProcessingTime", synchronizedProcessingInputWatermark)
          .add("outputProcessingTime", synchronizedProcessingOutputWatermark)
          .toString();
    }
  }

  /**
   * A collection of newly set, deleted, and completed timers.
   *
   * <p>setTimers and deletedTimers are collections of {@link TimerData} that have been added to the
   * {@link TimerInternals} of an executed step. completedTimers are timers that were delivered as
   * the input to the executed step. pushedBackTimers are timers that were in completedTimers at the
   * input, but were pushed back due to processing constraints.
   */
  public static class TimerUpdate {
    private final StructuralKey<?> key;
    private final Iterable<? extends TimerData> completedTimers;
    private final Iterable<? extends TimerData> setTimers;
    private final Iterable<? extends TimerData> deletedTimers;
    private final Iterable<? extends TimerData> pushedBackTimers;

    /** Returns a TimerUpdate for a null key with no timers. */
    public static TimerUpdate empty() {
      return new TimerUpdate(
          null,
          Collections.emptyList(),
          Collections.emptyList(),
          Collections.emptyList(),
          Collections.emptyList());
    }

    /**
     * Creates a new {@link TimerUpdate} builder with the provided completed timers that needs the
     * set and deleted timers to be added to it.
     */
    public static TimerUpdateBuilder builder(StructuralKey<?> key) {
      return new TimerUpdateBuilder(key);
    }

    /**
     * A {@link TimerUpdate} builder that needs to be provided with set timers and deleted timers.
     */
    public static final class TimerUpdateBuilder {
      private final StructuralKey<?> key;
      private final Collection<TimerData> completedTimers;
      private final Collection<TimerData> setTimers;
      private final Collection<TimerData> deletedTimers;

      private TimerUpdateBuilder(StructuralKey<?> key) {
        this.key = key;
        this.completedTimers = new LinkedHashSet<>();
        this.setTimers = new LinkedHashSet<>();
        this.deletedTimers = new LinkedHashSet<>();
      }

      /**
       * Adds all of the provided timers to the collection of completed timers, and returns this
       * {@link TimerUpdateBuilder}.
       */
      public TimerUpdateBuilder withCompletedTimers(Iterable<TimerData> completedTimers) {
        Iterables.addAll(this.completedTimers, completedTimers);
        return this;
      }

      /**
       * Adds the provided timer to the collection of set timers, removing it from deleted timers if
       * it has previously been deleted. Returns this {@link TimerUpdateBuilder}.
       */
      public TimerUpdateBuilder setTimer(TimerData setTimer) {
        checkArgument(
            setTimer.getTimestamp().isBefore(BoundedWindow.TIMESTAMP_MAX_VALUE),
            "Got a timer for after the end of time (%s), got %s",
            BoundedWindow.TIMESTAMP_MAX_VALUE,
            setTimer.getTimestamp());
        deletedTimers.remove(setTimer);
        setTimers.add(setTimer);
        return this;
      }

      /**
       * Adds the provided timer to the collection of deleted timers, removing it from set timers if
       * it has previously been set. Returns this {@link TimerUpdateBuilder}.
       */
      public TimerUpdateBuilder deletedTimer(TimerData deletedTimer) {
        deletedTimers.add(deletedTimer);
        setTimers.remove(deletedTimer);
        return this;
      }

      /**
       * Returns a new {@link TimerUpdate} with the most recently set completedTimers, setTimers,
       * and deletedTimers.
       */
      public TimerUpdate build() {
        return new TimerUpdate(
            key,
            ImmutableList.copyOf(completedTimers),
            ImmutableList.copyOf(setTimers),
            ImmutableList.copyOf(deletedTimers),
            Collections.emptyList());
      }
    }

    private static Map<String, TimerData> indexTimerData(Iterable<? extends TimerData> timerData) {
      return StreamSupport.stream(timerData.spliterator(), false)
          .collect(Collectors.toMap(TimerUpdate::getTimerIdWithNamespace, e -> e, (a, b) -> b));
    }

    private static String getTimerIdWithNamespace(TimerData td) {
      return td.getNamespace() + td.getTimerId();
    }

    private TimerUpdate(
        StructuralKey<?> key,
        Iterable<? extends TimerData> completedTimers,
        Iterable<? extends TimerData> setTimers,
        Iterable<? extends TimerData> deletedTimers,
        Iterable<? extends TimerData> pushedBackTimers) {
      this.key = key;
      this.completedTimers = completedTimers;
      this.setTimers = setTimers;
      this.deletedTimers = deletedTimers;
      this.pushedBackTimers = pushedBackTimers;
    }

    @VisibleForTesting
    StructuralKey<?> getKey() {
      return key;
    }

    @VisibleForTesting
    public Iterable<? extends TimerData> getCompletedTimers() {
      return completedTimers;
    }

    @VisibleForTesting
    public Iterable<? extends TimerData> getSetTimers() {
      return setTimers;
    }

    @VisibleForTesting
    public Iterable<? extends TimerData> getDeletedTimers() {
      return deletedTimers;
    }

    Iterable<? extends TimerData> getPushedBackTimers() {
      return pushedBackTimers;
    }

    boolean isEmpty() {
      return Iterables.isEmpty(completedTimers)
          && Iterables.isEmpty(setTimers)
          && Iterables.isEmpty(deletedTimers)
          && Iterables.isEmpty(pushedBackTimers);
    }

    /**
     * Returns a {@link TimerUpdate} that is like this one, but with the specified completed timers.
     * Note that if any of the completed timers is in pushedBackTimers, then it is set instead. The
     * pushedBackTimers are cleared afterwards.
     */
    public TimerUpdate withCompletedTimers(Iterable<TimerData> completedTimers) {
      List<TimerData> timersToComplete = new ArrayList<>();
      Set<TimerData> pushedBack = Sets.newHashSet(pushedBackTimers);
      Map<String, TimerData> newSetTimers = indexTimerData(setTimers);
      for (TimerData td : completedTimers) {
        String timerIdWithNs = getTimerIdWithNamespace(td);
        if (!pushedBack.contains(td)) {
          timersToComplete.add(td);
        } else if (!newSetTimers.containsKey(timerIdWithNs)) {
          newSetTimers.put(timerIdWithNs, td);
        }
      }
      return new TimerUpdate(
          key, timersToComplete, newSetTimers.values(), deletedTimers, Collections.emptyList());
    }

    /**
     * Returns a {@link TimerUpdate} that is like this one, but with the pushedBackTimersare removed
     * set by provided pushedBackTimers.
     */
    public TimerUpdate withPushedBackTimers(Iterable<TimerData> pushedBackTimers) {
      return new TimerUpdate(
          key, completedTimers, setTimers, deletedTimers, Lists.newArrayList(pushedBackTimers));
    }

    @Override
    public int hashCode() {
      return Objects.hash(key, completedTimers, setTimers, deletedTimers);
    }

    @Override
    public boolean equals(Object other) {
      if (other == null || !(other instanceof TimerUpdate)) {
        return false;
      }
      TimerUpdate that = (TimerUpdate) other;
      return Objects.equals(this.key, that.key)
          && Objects.equals(this.completedTimers, that.completedTimers)
          && Objects.equals(this.setTimers, that.setTimers)
          && Objects.equals(this.deletedTimers, that.deletedTimers);
    }

    @Override
    public String toString() {
      return MoreObjects.toStringHelper(this)
          .add("key", key)
          .add("setTimers", setTimers)
          .add("completedTimers", completedTimers)
          .add("deletedTimers", deletedTimers)
          .add("pushedBackTimers", pushedBackTimers)
          .toString();
    }
  }

  /**
   * A pair of {@link TimerData} and key which can be delivered to the appropriate {@link
   * AppliedPTransform}. A timer fires at the executable that set it with a specific key when the
   * time domain in which it lives progresses past a specified time, as determined by the {@link
   * WatermarkManager}.
   */
  public static class FiredTimers<ExecutableT> {
    /** The executable the timers were set at and will be delivered to. */
    private final ExecutableT executable;
    /** The key the timers were set for and will be delivered to. */
    private final StructuralKey<?> key;

    private final Collection<TimerData> timers;

    private FiredTimers(
        ExecutableT executable, StructuralKey<?> key, Collection<TimerData> timers) {
      this.executable = executable;
      this.key = key;
      this.timers = timers;
    }

    public ExecutableT getExecutable() {
      return executable;
    }

    public StructuralKey<?> getKey() {
      return key;
    }

    /**
     * Gets all of the timers that have fired within the provided {@link TimeDomain}. If no timers
     * fired within the provided domain, return an empty collection.
     *
     * <p>Timers within a {@link TimeDomain} are guaranteed to be in order of increasing timestamp.
     */
    public Collection<TimerData> getTimers() {
      return timers;
    }

    @Override
    public String toString() {
      return MoreObjects.toStringHelper(FiredTimers.class)
          .add("key", key)
          .add("timers", timers)
          .toString();
    }
  }

  private static class BundleByElementTimestampComparator extends Ordering<Bundle<?, ?>>
      implements Serializable {

    @SuppressFBWarnings(
        value = "NP_METHOD_PARAMETER_TIGHTENS_ANNOTATION",
        justification = "https://github.com/google/guava/issues/920")
    @Override
    public int compare(@Nonnull Bundle<?, ?> o1, @Nonnull Bundle<?, ?> o2) {
      return ComparisonChain.start()
          .compare(o1.getMinimumTimestamp(), o2.getMinimumTimestamp())
          .result();
    }
  }

  @AutoValue
  abstract static class PendingWatermarkUpdate<ExecutableT, CollectionT> {
    abstract ExecutableT getExecutable();

    @Nullable
    abstract Bundle<?, ? extends CollectionT> getInputBundle();

    abstract TimerUpdate getTimerUpdate();

    @Nullable
    abstract Bundle<?, ? extends CollectionT> getUnprocessedInputs();

    abstract Iterable<? extends Bundle<?, ? extends CollectionT>> getOutputs();

    abstract Instant getEarliestHold();

    public static <ExecutableT, CollectionT>
        PendingWatermarkUpdate<ExecutableT, CollectionT> create(
            ExecutableT executable,
            @Nullable Bundle<?, ? extends CollectionT> inputBundle,
            TimerUpdate timerUpdate,
            @Nullable Bundle<?, ? extends CollectionT> unprocessedInputs,
            Iterable<? extends Bundle<?, ? extends CollectionT>> outputs,
            Instant earliestHold) {
      return new AutoValue_WatermarkManager_PendingWatermarkUpdate<>(
          executable, inputBundle, timerUpdate, unprocessedInputs, outputs, earliestHold);
    }
  }
}<|MERGE_RESOLUTION|>--- conflicted
+++ resolved
@@ -53,7 +53,6 @@
 import org.apache.beam.runners.core.StateNamespace;
 import org.apache.beam.runners.core.TimerInternals;
 import org.apache.beam.runners.core.TimerInternals.TimerData;
-import org.apache.beam.runners.core.TimerInternals.TimerOutputTimestampComparator;
 import org.apache.beam.runners.local.Bundle;
 import org.apache.beam.runners.local.StructuralKey;
 import org.apache.beam.sdk.Pipeline;
@@ -119,8 +118,6 @@
  *             <ul>
  *               <li>the current input watermark
  *               <li>the current watermark holds
- *               <li>the earliest delivery timestamp of pending timers
- *               <li>the earliest output timestamp of pending timers
  *             </ul>
  *       </ul>
  *   <li>The watermark of the output {@link PCollection} can be advanced to the output watermark of
@@ -239,12 +236,7 @@
 
     // This tracks only the quantity of timers at each timestamp, for quickly getting the cross-key
     // minimum
-
-    // Keeps track of pending timers sorted by timestamp they fire at.
-    private final SortedMultiset<TimerData> pendingTimersSortedByTs;
-
-    // Keeps track of pending timers sorted by output timestamp.
-    private final SortedMultiset<TimerData> pendingTimersSortedByOutputTs;
+    private final SortedMultiset<TimerData> pendingTimers;
 
     // Entries in this table represent the authoritative timestamp for which
     // a per-key-and-StateNamespace timer is set.
@@ -273,9 +265,7 @@
       Ordering<Bundle<?, ?>> pendingBundleComparator =
           new BundleByElementTimestampComparator().compound(Ordering.arbitrary());
       this.pendingElements = TreeMultiset.create(pendingBundleComparator);
-      this.pendingTimersSortedByTs = TreeMultiset.create();
-      this.pendingTimersSortedByOutputTs =
-          TreeMultiset.create(new TimerOutputTimestampComparator());
+      this.pendingTimers = TreeMultiset.create();
       this.objectTimers = new HashMap<>();
       this.existingTimers = new HashMap<>();
       this.currentWatermark = new AtomicReference<>(BoundedWindow.TIMESTAMP_MIN_VALUE);
@@ -334,18 +324,10 @@
 
     @VisibleForTesting
     synchronized Instant getEarliestTimerTimestamp() {
-      if (pendingTimersSortedByTs.isEmpty()) {
+      if (pendingTimers.isEmpty()) {
         return BoundedWindow.TIMESTAMP_MAX_VALUE;
       } else {
-        return pendingTimersSortedByTs.firstEntry().getElement().getTimestamp();
-      }
-    }
-
-    private synchronized Instant getEarliestTimerOutputTimestamp() {
-      if (pendingTimersSortedByOutputTs.isEmpty()) {
-        return BoundedWindow.TIMESTAMP_MAX_VALUE;
-      } else {
-        return pendingTimersSortedByOutputTs.firstEntry().getElement().getOutputTimestamp();
+        return pendingTimers.firstEntry().getElement().getTimestamp();
       }
     }
 
@@ -363,30 +345,17 @@
               existingTimersForKey.get(timer.getNamespace(), timer.getTimerId());
 
           if (existingTimer == null) {
-            pendingTimersSortedByTs.add(timer);
-            pendingTimersSortedByOutputTs.add(timer);
+            pendingTimers.add(timer);
             keyTimers.add(timer);
-<<<<<<< HEAD
-          } else if (!existingTimer.equals(timer)) {
-=======
           } else {
             // reinitialize the timer even if identical,
             // because it might be removed from objectTimers
             // by timer push back
             pendingTimers.remove(existingTimer);
->>>>>>> 2ef2736d
             keyTimers.remove(existingTimer);
-            pendingTimersSortedByTs.remove(existingTimer);
-            pendingTimersSortedByOutputTs.remove(existingTimer);
-
+            pendingTimers.add(timer);
             keyTimers.add(timer);
-<<<<<<< HEAD
-            pendingTimersSortedByTs.add(timer);
-            pendingTimersSortedByOutputTs.add(timer);
-          } // else the timer is already set identically, so noop
-=======
           }
->>>>>>> 2ef2736d
 
           existingTimersForKey.put(timer.getNamespace(), timer.getTimerId(), timer);
         }
@@ -399,8 +368,7 @@
               existingTimersForKey.get(timer.getNamespace(), timer.getTimerId());
 
           if (existingTimer != null) {
-            pendingTimersSortedByTs.remove(existingTimer);
-            pendingTimersSortedByOutputTs.remove(existingTimer);
+            pendingTimers.remove(existingTimer);
             keyTimers.remove(existingTimer);
             existingTimersForKey.remove(existingTimer.getNamespace(), existingTimer.getTimerId());
           }
@@ -410,8 +378,7 @@
       for (TimerData timer : update.getCompletedTimers()) {
         if (TimeDomain.EVENT_TIME.equals(timer.getDomain())) {
           keyTimers.remove(timer);
-          pendingTimersSortedByTs.remove(timer);
-          pendingTimersSortedByOutputTs.remove(timer);
+          pendingTimers.remove(timer);
         }
       }
 
@@ -498,14 +465,10 @@
       Instant oldWatermark = currentWatermark.get();
       Instant newWatermark =
           INSTANT_ORDERING.min(
-              inputWatermark.get(), holds.getMinHold(), inputWatermark.getEarliestTimerTimestamp()
-              // inputWatermark.getEarliestTimerOutputTimestamp()
-              );
-      // if (holds.getMinHold().equals(new Instant(5)))
-      //   System.out.println("WM hold: " + holds.getMinHold());
+              inputWatermark.get(), inputWatermark.getEarliestTimerTimestamp(), holds.getMinHold());
       newWatermark = INSTANT_ORDERING.max(oldWatermark, newWatermark);
       currentWatermark.set(newWatermark);
-      return WatermarkUpdate.fromTimestamps(oldWatermark, newWatermark);
+      return updateAndTrace(getName(), oldWatermark, newWatermark);
     }
 
     @Override
