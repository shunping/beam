--- conflicted
+++ resolved
@@ -77,17 +77,20 @@
 message RemoteGrpcPort {
   // (Required) An API descriptor which describes where to
   // connect to including any authentication that is required.
-  org.apache.beam.model.pipeline.v1.ApiServiceDescriptor api_service_descriptor = 1;
-
-  // (Required) The ID of the Coder that will be used to encode and decode data sent over this port.
+  org.apache.beam.model.pipeline.v1.ApiServiceDescriptor
+      api_service_descriptor = 1;
+
+  // (Required) The ID of the Coder that will be used to encode and decode data
+  // sent over this port.
   string coder_id = 2;
 }
 
 /*
  * Control Plane API
  *
- * Progress reporting and splitting still need further vetting. Also, this may change
- * with the addition of new types of instructions/responses related to metrics.
+ * Progress reporting and splitting still need further vetting. Also, this may
+ * change with the addition of new types of instructions/responses related to
+ * metrics.
  */
 
 // An API that describes the work that a SDK harness is meant to do.
@@ -96,12 +99,12 @@
   // Instructions sent by the runner to the SDK requesting different types
   // of work.
   rpc Control(
-    // A stream of responses to instructions the SDK was asked to be performed.
-    stream InstructionResponse
-  ) returns (
-    // A stream of instructions requested of the SDK to be performed.
-    stream InstructionRequest
-  ) {}
+      // A stream of responses to instructions the SDK was asked to be
+      // performed.
+      stream InstructionResponse)
+      returns (
+          // A stream of instructions requested of the SDK to be performed.
+          stream InstructionRequest) {}
 }
 
 // A request sent by a runner which the SDK is asked to fulfill.
@@ -156,8 +159,7 @@
 }
 
 // Stable
-message RegisterResponse {
-}
+message RegisterResponse {}
 
 // Definitions that should be used to construct the bundle processing graph.
 message ProcessBundleDescriptor {
@@ -172,7 +174,8 @@
   map<string, org.apache.beam.model.pipeline.v1.PCollection> pcollections = 3;
 
   // (Required) A map from pipeline-scoped id to WindowingStrategy.
-  map<string, org.apache.beam.model.pipeline.v1.WindowingStrategy> windowing_strategies = 4;
+  map<string, org.apache.beam.model.pipeline.v1.WindowingStrategy>
+      windowing_strategies = 4;
 
   // (Required) A map from pipeline-scoped id to Coder.
   map<string, org.apache.beam.model.pipeline.v1.Coder> coders = 5;
@@ -183,20 +186,24 @@
   // A descriptor describing the end point to use for State API
   // calls. Required if the Runner intends to send remote references over the
   // data plane or if any of the transforms rely on user state or side inputs.
-  org.apache.beam.model.pipeline.v1.ApiServiceDescriptor state_api_service_descriptor = 7;
-}
-
-
-// Represents a non-negative decimal number: unscaled_value * 10^(scale) (scientific notation)
+  org.apache.beam.model.pipeline.v1.ApiServiceDescriptor
+      state_api_service_descriptor = 7;
+}
+
+// Represents a non-negative decimal number: unscaled_value * 10^(scale)
+// (scientific notation)
 message Decimal {
-  // Represents the unscaled value as a big endian unlimited precision non-negative integer.
+  // Represents the unscaled value as a big endian unlimited precision
+  // non-negative integer.
   bytes unscaled_value = 1;
   // Represents the scale
   int32 scale = 2;
 }
 
 // One of the applications specifying the scope of work for a bundle.
-// See https://docs.google.com/document/d/1tUDb45sStdR8u7-jBkGdw3OGFK7aa2-V7eo86zYSE_4/edit#heading=h.9g3g5weg2u9 for further details.
+// See
+// https://docs.google.com/document/d/1tUDb45sStdR8u7-jBkGdw3OGFK7aa2-V7eo86zYSE_4/edit#heading=h.9g3g5weg2u9
+// for further details.
 message BundleApplication {
   // (Required) The primitive transform to which to pass the element
   string ptransform_id = 1;
@@ -223,7 +230,8 @@
     //  * a globally shared resource such as a Pubsub queue should set this
     //    to “”.
     //  * a shared partitioned resource should use the partition identifier.
-    //  * a uniquely partitioned resource such as a file range should set this to
+    //  * a uniquely partitioned resource such as a file range should set this
+    //  to
     //    file name + start offset.
     bytes partition = 1;
 
@@ -310,7 +318,6 @@
   string instruction_reference = 1;
 }
 
-<<<<<<< HEAD
 // A specification containing required set of fields and labels required
 // to be set on a MonitoringInfo for the specific URN for SDK->RunnerHarness
 // ProcessBundleResponse reporting.
@@ -324,7 +331,6 @@
   repeated Annotation annotations = 4;
 }
 
-
 extend google.protobuf.EnumValueOptions {
   // Enum extension to store the MonitoringInfoSpecs.
   MonitoringInfoSpec monitoring_info_spec = 207174266;
@@ -351,57 +357,58 @@
     ELEMENT_COUNT = 1 [(monitoring_info_spec) = {
       urn: "beam:metric:element_count:v1",
       type_urn: "beam:metrics:sum_int_64",
-      required_labels: ["PTRANSFORM", "PCOLLECTION"],
-      annotations: [{
+      required_labels: [ "PTRANSFORM", "PCOLLECTION" ],
+      annotations: [ {
         key: "description",
         value: "The total elements output to a Pcollection by a PTransform."
-      }]
+      } ]
     }];
 
     START_BUNDLE_MSECS = 2 [(monitoring_info_spec) = {
       urn: "beam:metric:pardo_execution_time:start_bundle_msecs:v1",
       type_urn: "beam:metrics:sum_int_64",
-      required_labels: ["PTRANSFORM"],
-      annotations: [{
+      required_labels: [ "PTRANSFORM" ],
+      annotations: [ {
         key: "description",
         value: "The total estimated execution time of the start bundle"
-            "function in a pardo"
-      }]
+               "function in a pardo"
+      } ]
     }];
 
     PROCESS_BUNDLE_MSECS = 3 [(monitoring_info_spec) = {
       urn: "beam:metric:pardo_execution_time:process_bundle_msecs:v1",
       type_urn: "beam:metrics:sum_int_64",
-      required_labels: ["PTRANSFORM"],
-      annotations: [{
+      required_labels: [ "PTRANSFORM" ],
+      annotations: [ {
         key: "description",
         value: "The total estimated execution time of the process bundle"
-            "function in a pardo"
-      }]
+               "function in a pardo"
+      } ]
     }];
 
     FINISH_BUNDLE_MSECS = 4 [(monitoring_info_spec) = {
       urn: "beam:metric:pardo_execution_time:finish_bundle_msecs:v1",
       type_urn: "beam:metrics:sum_int_64",
-      required_labels: ["PTRANSFORM"],
-      annotations: [{
+      required_labels: [ "PTRANSFORM" ],
+      annotations: [ {
         key: "description",
         value: "The total estimated execution time of the finish bundle "
-            "function in a pardo"
-      }]
+               "function in a pardo"
+      } ]
     }];
 
     TOTAL_MSECS = 5 [(monitoring_info_spec) = {
       urn: "beam:metric:ptransform_execution_time:total_msecs:v1",
       type_urn: "beam:metrics:sum_int_64",
-      required_labels: ["PTRANSFORM"],
-      annotations: [{
+      required_labels: [ "PTRANSFORM" ],
+      annotations: [ {
         key: "description",
         value: "The total estimated execution time of the ptransform"
-      }]
+      } ]
     }];
   }
-=======
+}
+
 // A set of properties for the MonitoringInfoLabel, this is useful to obtain
 // the proper label string for the MonitoringInfoLabel.
 message MonitoringInfoLabelProps {
@@ -412,8 +419,7 @@
 // Enum extension to store MonitoringInfo related
 // specifications, constants, etc.
 extend google.protobuf.EnumValueOptions {
-  MonitoringInfoLabelProps label_props = 127337796; // From: commit 0x7970544.
->>>>>>> a61f2c59
+  MonitoringInfoLabelProps label_props = 127337796;  // From: commit 0x7970544.
 }
 
 message MonitoringInfo {
@@ -438,30 +444,20 @@
 
   enum MonitoringInfoLabels {
     // TODO(ajamato): Rename all references to TRANSFORM to PTRANSFORM
-    TRANSFORM = 0 [(label_props) = {
-      name: "PTRANSFORM"
-    }];
-    PCOLLECTION = 1 [(label_props) = {
-      name: "PCOLLECTION"
-    }];
-    WINDOWING_STRATEGY = 2 [(label_props) = {
-      name: "WINDOWING_STRATEGY"
-    }];
-    CODER = 3 [(label_props) = {
-      name: "CODER"
-    }];
-    ENVIRONMENT = 4 [(label_props) = {
-      name: "ENVIRONMENT"
-    }];
+    TRANSFORM = 0 [(label_props) = { name: "PTRANSFORM" }];
+    PCOLLECTION = 1 [(label_props) = { name: "PCOLLECTION" }];
+    WINDOWING_STRATEGY = 2 [(label_props) = { name: "WINDOWING_STRATEGY" }];
+    CODER = 3 [(label_props) = { name: "CODER" }];
+    ENVIRONMENT = 4 [(label_props) = { name: "ENVIRONMENT" }];
   }
   // A set of key+value labels which define the scope of the metric.
   // Either a well defined entity id for matching the enum names in
   // the MonitoringInfoLabels enum or any arbitrary label
   // set by a custom metric or user metric.
-  // A monitoring system is expected to be able to aggregate the metrics together
-  // for all updates having the same URN and labels.
-  // Some systems such as Stackdriver will be able to aggregate the metrics
-  // using a subset of the provided labels
+  // A monitoring system is expected to be able to aggregate the metrics
+  // together for all updates having the same URN and labels. Some systems such
+  // as Stackdriver will be able to aggregate the metrics using a subset of the
+  // provided labels
   map<string, string> labels = 5;
 
   // The walltime of the most recent update.
@@ -472,36 +468,40 @@
 message MonitoringInfoUrns {
   enum Enum {
     // User counter have this format: 'beam:metric:user:<namespace>:<name>'.
-    USER_COUNTER_URN_PREFIX = 0 [(org.apache.beam.model.pipeline.v1.beam_urn) =
-        "beam:metric:user:"];
+    USER_COUNTER_URN_PREFIX = 0
+        [(org.apache.beam.model.pipeline.v1.beam_urn) = "beam:metric:user:"];
 
     ELEMENT_COUNT = 1 [(org.apache.beam.model.pipeline.v1.beam_urn) =
-        "beam:metric:element_count:v1"];
-
-    START_BUNDLE_MSECS = 2 [(org.apache.beam.model.pipeline.v1.beam_urn) =
-      "beam:metric:pardo_execution_time:start_bundle_msecs:v1"];
-
-    PROCESS_BUNDLE_MSECS = 3 [(org.apache.beam.model.pipeline.v1.beam_urn) =
-        "beam:metric:pardo_execution_time:process_bundle_msecs:v1"];
-
-    FINISH_BUNDLE_MSECS = 4 [(org.apache.beam.model.pipeline.v1.beam_urn) =
-        "beam:metric:pardo_execution_time:finish_bundle_msecs:v1"];
-
-    TOTAL_MSECS = 5 [(org.apache.beam.model.pipeline.v1.beam_urn) =
-        "beam:metric:ptransform_execution_time:total_msecs:v1"];
+                           "beam:metric:element_count:v1"];
+
+    START_BUNDLE_MSECS = 2
+        [(org.apache.beam.model.pipeline.v1.beam_urn) =
+             "beam:metric:pardo_execution_time:start_bundle_msecs:v1"];
+
+    PROCESS_BUNDLE_MSECS = 3
+        [(org.apache.beam.model.pipeline.v1.beam_urn) =
+             "beam:metric:pardo_execution_time:process_bundle_msecs:v1"];
+
+    FINISH_BUNDLE_MSECS = 4
+        [(org.apache.beam.model.pipeline.v1.beam_urn) =
+             "beam:metric:pardo_execution_time:finish_bundle_msecs:v1"];
+
+    TOTAL_MSECS = 5
+        [(org.apache.beam.model.pipeline.v1.beam_urn) =
+             "beam:metric:ptransform_execution_time:total_msecs:v1"];
   }
 }
 
 message MonitoringInfoTypeUrns {
   enum Enum {
     SUM_INT64_TYPE = 0 [(org.apache.beam.model.pipeline.v1.beam_urn) =
-        "beam:metrics:sum_int_64"];
+                            "beam:metrics:sum_int_64"];
 
     DISTRIBUTION_INT64_TYPE = 1 [(org.apache.beam.model.pipeline.v1.beam_urn) =
-        "beam:metrics:distribution_int_64"];
+                                     "beam:metrics:distribution_int_64"];
 
     LATEST_INT64_TYPE = 2 [(org.apache.beam.model.pipeline.v1.beam_urn) =
-      "beam:metrics:latest_int_64"];
+                               "beam:metrics:latest_int_64"];
   }
 }
 
@@ -518,11 +518,11 @@
 // This is designed to be compatible with metric collection
 // systems such as DropWizard.
 message CounterData {
-   oneof value {
-     int64 int64_value = 1;
-     double double_value = 2;
-     string string_value = 3;
-   }
+  oneof value {
+    int64 int64_value = 1;
+    double double_value = 2;
+    string string_value = 3;
+  }
 }
 
 // Extrema messages are used for calculating
@@ -601,10 +601,10 @@
     repeated MonitoringColumnValue values = 1;
   }
 
- // The number of column names must match the
- // number of values in each MonitoringRow.
- repeated string column_names = 1;
- repeated MonitoringRow row_data = 2;
+  // The number of column names must match the
+  // number of values in each MonitoringRow.
+  repeated string column_names = 1;
+  repeated MonitoringRow row_data = 2;
 }
 
 // DEPRECATED
@@ -682,7 +682,6 @@
 
   // User defined metrics
   message User {
-
     // A key for identifying a metric at the most granular level.
     message MetricName {
       // (Required): The namespace of this metric.
@@ -829,12 +828,11 @@
 service BeamFnData {
   // Used to send data between harnesses.
   rpc Data(
-    // A stream of data representing input.
-    stream Elements
-  ) returns (
-    // A stream of data representing output.
-    stream Elements
-  ) {}
+      // A stream of data representing input.
+      stream Elements)
+      returns (
+          // A stream of data representing output.
+          stream Elements) {}
 }
 
 /*
@@ -899,13 +897,12 @@
 service BeamFnState {
   // Used to get/append/clear state stored by the runner on behalf of the SDK.
   rpc State(
-    // A stream of state instructions requested of the runner.
-    stream StateRequest
-  ) returns (
-    // A stream of responses to state instructions the runner was asked to be
-    // performed.
-    stream StateResponse
-  ) {}
+      // A stream of state instructions requested of the runner.
+      stream StateRequest)
+      returns (
+          // A stream of responses to state instructions the runner was asked to
+          // be performed.
+          stream StateResponse) {}
 }
 
 message StateKey {
@@ -981,16 +978,13 @@
 }
 
 // A response to append state.
-message StateAppendResponse {
-}
+message StateAppendResponse {}
 
 // A request to clear state.
-message StateClearRequest {
-}
+message StateClearRequest {}
 
 // A response to clear state.
-message StateClearResponse {
-}
+message StateClearResponse {}
 
 /*
  * Logging API
@@ -1078,22 +1072,19 @@
   string thread = 8;
 }
 
-message LogControl {
-}
+message LogControl {}
 
 // Stable
 service BeamFnLogging {
   // Allows for the SDK to emit log entries which the runner can
   // associate with the active job.
   rpc Logging(
-    // A stream of log entries batched into lists emitted by the SDK harness.
-    stream LogEntry.List
-  ) returns (
-    // A stream of log control messages used to configure the SDK.
-    stream LogControl
-  ) {}
-}
-
+      // A stream of log entries batched into lists emitted by the SDK harness.
+      stream LogEntry.List)
+      returns (
+          // A stream of log control messages used to configure the SDK.
+          stream LogControl) {}
+}
 
 message NotifyRunnerAvailableRequest {
   string worker_id = 1;
@@ -1110,6 +1101,5 @@
 
 service BeamFnExternalWorkerPool {
   rpc NotifyRunnerAvailable(NotifyRunnerAvailableRequest)
-    returns (NotifyRunnerAvailableResponse) {
-  }
+      returns (NotifyRunnerAvailableResponse) {}
 }