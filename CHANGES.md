--- conflicted
+++ resolved
@@ -66,22 +66,15 @@
 * Support for X source added (Java/Python) ([#X](https://github.com/apache/beam/issues/X)).
 
 ## New Features / Improvements
-<<<<<<< HEAD
+
+* Support custom coders in Reshuffle ([#29908](https://github.com/apache/beam/issues/29908), [#33356](https://github.com/apache/beam/issues/33356)).
 * [Java] Upgrade SLF4J to 2.0.16. Update default Spark version to 3.5.0. ([#33574](https://github.com/apache/beam/pull/33574))
 * X feature added (Java/Python) ([#X](https://github.com/apache/beam/issues/X)).
 
 ## Breaking Changes
+
+* [Python] Reshuffle now correctly respects user-specified type hints, fixing a previous bug where it might use FastPrimitivesCoder wrongly. This change could break pipelines with incorrect type hints in Reshuffle. If you have issues after upgrading, temporarily set update_compatibility_version to a previous Beam version to use the old behavior. The recommended solution is to fix the type hints in your code. ([#33932](https://github.com/apache/beam/pull/33932))
 * [Java] SparkReceiver 2 has been moved to SparkReceiver 3 that supports Spark 3.x. ([#33574](https://github.com/apache/beam/pull/33574))
-=======
-
-* Support custom coders in Reshuffle ([#29908](https://github.com/apache/beam/issues/29908), [#33356](https://github.com/apache/beam/issues/33356)).
-
-* X feature added (Java/Python) ([#X](https://github.com/apache/beam/issues/X)).
-
-## Breaking Changes
-* [Python] Reshuffle now correctly respects user-specified type hints, fixing a previous bug where it might use FastPrimitivesCoder wrongly. This change could break pipelines with incorrect type hints in Reshuffle. If you have issues after upgrading, temporarily set update_compatibility_version to a previous Beam version to use the old behavior. The recommended solution is to fix the type hints in your code. ([#33932](https://github.com/apache/beam/pull/33932))
-
->>>>>>> 077589ac
 * X behavior was changed ([#X](https://github.com/apache/beam/issues/X)).
 
 ## Deprecations
