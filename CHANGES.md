<!--
    Licensed to the Apache Software Foundation (ASF) under one
    or more contributor license agreements.  See the NOTICE file
    distributed with this work for additional information
    regarding copyright ownership.  The ASF licenses this file
    to you under the Apache License, Version 2.0 (the
    "License"); you may not use this file except in compliance
    with the License.  You may obtain a copy of the License at

      http://www.apache.org/licenses/LICENSE-2.0

    Unless required by applicable law or agreed to in writing,
    software distributed under the License is distributed on an
    "AS IS" BASIS, WITHOUT WARRANTIES OR CONDITIONS OF ANY
    KIND, either express or implied.  See the License for the
    specific language governing permissions and limitations
    under the License.
-->
<!-- Template -->
<!--
# [2.XX.X] - Unreleased

## Highlights

* New highly anticipated feature X added to Python SDK ([#X](https://github.com/apache/beam/issues/X)).
* New highly anticipated feature Y added to Java SDK ([#Y](https://github.com/apache/beam/issues/Y)).

## I/Os

* Support for X source added (Java/Python) ([#X](https://github.com/apache/beam/issues/X)).

## New Features / Improvements

* X feature added (Java/Python) ([#X](https://github.com/apache/beam/issues/X)).

## Breaking Changes

* X behavior was changed ([#X](https://github.com/apache/beam/issues/X)).

## Deprecations

* X behavior is deprecated and will be removed in X versions ([#X](https://github.com/apache/beam/issues/X)).

## Bugfixes

* Fixed X (Java/Python) ([#X](https://github.com/apache/beam/issues/X)).

## Security Fixes
* Fixed (CVE-YYYY-NNNN)[https://www.cve.org/CVERecord?id=CVE-YYYY-NNNN] (Java/Python/Go) ([#X](https://github.com/apache/beam/issues/X)).

## Known Issues

* ([#X](https://github.com/apache/beam/issues/X)).
-->

# [2.57.0] - Unreleased

## Highlights

* New highly anticipated feature X added to Python SDK ([#X](https://github.com/apache/beam/issues/X)).
* New highly anticipated feature Y added to Java SDK ([#Y](https://github.com/apache/beam/issues/Y)).

## I/Os

* Support for X source added (Java/Python) ([#X](https://github.com/apache/beam/issues/X)).

## New Features / Improvements

* Added Feast feature store handler for enrichment transform (Python) ([#30957](https://github.com/apache/beam/issues/30964)).
* BigQuery per-worker metrics are reported by default for Streaming Dataflow Jobs (Java) ([#31015](https://github.com/apache/beam/pull/31015))
* Beam YAML now supports the jinja templating syntax.
  Template variables can be passed with the (json-formatted) `--jinja_variables` flag.
* DataFrame API now supports pandas 2.1.x and adds 12 more string functions for Series.([#31185](https://github.com/apache/beam/pull/31185)).
<<<<<<< HEAD
* Disable soft delete policy when creating the default bucket for a project (Java) ([#31324](https://github.com/apache/beam/pull/31324)).
=======
* Added BigQuery handler for enrichment transform (Python) ([#31295](https://github.com/apache/beam/pull/31295))
>>>>>>> 44177d1a

## Breaking Changes

* X behavior was changed ([#X](https://github.com/apache/beam/issues/X)).
* Java's View.asList() side inputs are now optimized for iterating rather than
  indexing when in the global window.
  This new implementation still supports all (immutable) List methods as before,
  but some of the random access methods like get() and size() will be slower.
  To use the old implementation one can use View.asList().withRandomAccess().

## Deprecations

* X behavior is deprecated and will be removed in X versions ([#X](https://github.com/apache/beam/issues/X)).

## Bugfixes

* Fixed X (Java/Python) ([#X](https://github.com/apache/beam/issues/X)).

## Security Fixes
* Fixed (CVE-YYYY-NNNN)[https://www.cve.org/CVERecord?id=CVE-YYYY-NNNN] (Java/Python/Go) ([#X](https://github.com/apache/beam/issues/X)).

## Known Issues

* ([#X](https://github.com/apache/beam/issues/X)).

# [2.56.0] - 2024-05-01

## Highlights

* Added FlinkRunner for Flink 1.17, removed support for Flink 1.12 and 1.13. Previous version of Pipeline running on Flink 1.16 and below can be upgraded to 1.17, if the Pipeline is first updated to Beam 2.56.0 with the same Flink version. After Pipeline runs with Beam 2.56.0, it should be possible to upgrade to FlinkRunner with Flink 1.17. ([#29939](https://github.com/apache/beam/issues/29939))
* New Managed I/O Java API ([#30830](https://github.com/apache/beam/pull/30830)).
* New Ordered Processing PTransform added for processing order-sensitive stateful data ([#30735](https://github.com/apache/beam/pull/30735)).

## I/Os

* Upgraded Avro version to 1.11.3, kafka-avro-serializer and kafka-schema-registry-client versions to 7.6.0 (Java) ([#30638](https://github.com/apache/beam/pull/30638)).
  The newer Avro package is known to have breaking changes. If you are affected, you can keep pinned to older Avro versions which are also tested with Beam.
* Iceberg read/write support is available through the new Managed I/O Java API ([#30830](https://github.com/apache/beam/pull/30830)).

## New Features / Improvements

* Added ability to control the exact number of models loaded across processes by RunInference. This may be useful for pipelines with tight memory constraints ([#31052](https://github.com/apache/beam/pull/31052))
* Profiling of Cythonized code has been disabled by default. This might improve performance for some Python pipelines ([#30938](https://github.com/apache/beam/pull/30938)).
* Bigtable enrichment handler now accepts a custom function to build a composite row key. (Python) ([#30974](https://github.com/apache/beam/issues/30975)).

## Breaking Changes

* Default consumer polling timeout for KafkaIO.Read was increased from 1 second to 2 seconds. Use KafkaIO.read().withConsumerPollingTimeout(Duration duration) to configure this timeout value when necessary ([#30870](https://github.com/apache/beam/issues/30870)).
* Python Dataflow users no longer need to manually specify --streaming for pipelines using unbounded sources such as ReadFromPubSub.

## Bugfixes

* Fixed locking issue when shutting down inactive bundle processors. Symptoms of this issue include slowness or stuckness in long-running jobs (Python) ([#30679](https://github.com/apache/beam/pull/30679)).
* Fixed logging issue that caused silecing the pip output when installing of dependencies provided in `--requirements_file` (Python).
* Fixed pipeline stuckness issue by disallowing versions of grpcio that can cause the stuckness (Python) ([#30867](https://github.com/apache/beam/issues/30867)).

## Known Issues

* The beam interactive runner does not correctly run on flink ([#31168](https://github.com/apache/beam/issues/31168)).
* When using the Flink runner from Python, 1.17 is not supported and 1.12/13 do not work correctly. Support for 1.17 will be added in 2.57.0, and the ability to choose 1.12/13 will be cleaned up and fully removed in 2.57.0 as well ([#31168](https://github.com/apache/beam/issues/31168)).

# [2.55.1] - 2024-04-08

## Bugfixes

* Fixed issue that broke WriteToJson in languages other than Java (X-lang) ([#30776](https://github.com/apache/beam/issues/30776)).

# [2.55.0] - 2024-03-25

## Highlights

* The Python SDK will now include automatically generated wrappers for external Java transforms! ([#29834](https://github.com/apache/beam/pull/29834))

## I/Os

* Added support for handling bad records to BigQueryIO ([#30081](https://github.com/apache/beam/pull/30081)).
  * Full Support for Storage Read and Write APIs
  * Partial Support for File Loads (Failures writing to files supported, failures loading files to BQ unsupported)
  * No Support for Extract or Streaming Inserts
* Added support for handling bad records to PubSubIO ([#30372](https://github.com/apache/beam/pull/30372)).
  * Support is not available for handling schema mismatches, and enabling error handling for writing to pubsub topics with schemas is not recommended
* `--enableBundling` pipeline option for BigQueryIO DIRECT_READ is replaced by `--enableStorageReadApiV2`. Both were considered experimental and may subject to change (Java) ([#26354](https://github.com/apache/beam/issues/26354)).

## New Features / Improvements

* Allow writing clustered and not time partitioned BigQuery tables (Java) ([#30094](https://github.com/apache/beam/pull/30094)).
* Redis cache support added to RequestResponseIO and Enrichment transform (Python) ([#30307](https://github.com/apache/beam/pull/30307))
* Merged sdks/java/fn-execution and runners/core-construction-java into the main SDK. These artifacts were never meant for users, but noting
  that they no longer exist. These are steps to bring portability into the core SDK alongside all other core functionality.
* Added Vertex AI Feature Store handler for Enrichment transform (Python) ([#30388](https://github.com/apache/beam/pull/30388))

## Breaking Changes

* Arrow version was bumped to 15.0.0 from 5.0.0 ([#30181](https://github.com/apache/beam/pull/30181)).
* Go SDK users who build custom worker containers may run into issues with the move to distroless containers as a base (see Security Fixes).
  * The issue stems from distroless containers lacking additional tools, which current custom container processes may rely on.
  * See https://beam.apache.org/documentation/runtime/environments/#from-scratch-go for instructions on building and using a custom container.
* Python SDK has changed the default value for the `--max_cache_memory_usage_mb` pipeline option from 100 to 0. This option was first introduced in 2.52.0 SDK. This change restores the behavior of 2.51.0 SDK, which does not use the state cache. If your pipeline uses iterable side inputs views, consider increasing the cache size by setting the option manually. ([#30360](https://github.com/apache/beam/issues/30360)).

## Bugfixes

* Fixed SpannerIO.readChangeStream to support propagating credentials from pipeline options
  to the getDialect calls for authenticating with Spanner (Java) ([#30361](https://github.com/apache/beam/pull/30361)).
* Reduced the number of HTTP requests in GCSIO function calls (Python) ([#30205](https://github.com/apache/beam/pull/30205))

## Security Fixes

* Go SDK base container image moved to distroless/base-nossl-debian12, reducing vulnerable container surface to kernel and glibc ([#30011](https://github.com/apache/beam/pull/30011)).

## Known Issues

* In Python pipelines, when shutting down inactive bundle processors, shutdown logic can overaggressively hold the lock, blocking acceptance of new work. Symptoms of this issue include slowness or stuckness in long-running jobs. Fixed in 2.56.0 ([#30679](https://github.com/apache/beam/pull/30679)).
* WriteToJson broken in languages other than Java (X-lang) ([#30776](https://github.com/apache/beam/issues/30776)).
* Python pipelines might occasionally become stuck due to a regression in grpcio ([#30867](https://github.com/apache/beam/issues/30867)). The issue manifests frequently with Bigtable IO connector, but might also affect other GCP connectors. Fixed in 2.56.0.

# [2.54.0] - 2024-02-14

## Highlights

* [Enrichment Transform](https://s.apache.org/enrichment-transform) along with GCP BigTable handler added to Python SDK ([#30001](https://github.com/apache/beam/pull/30001)).
* Beam Java Batch pipelines run on Google Cloud Dataflow will default to the Portable (Runner V2)[https://cloud.google.com/dataflow/docs/runner-v2] starting with this version. (All other languages are already on Runner V2.)
    * This change is still rolling out to the Dataflow service, see (Runner V2 documentation)[https://cloud.google.com/dataflow/docs/runner-v2] for how to enable or disable it intentionally.

## I/Os

* Added support for writing to BigQuery dynamic destinations with Python's Storage Write API ([#30045](https://github.com/apache/beam/pull/30045))
* Adding support for Tuples DataType in ClickHouse (Java) ([#29715](https://github.com/apache/beam/pull/29715)).
* Added support for handling bad records to FileIO, TextIO, AvroIO ([#29670](https://github.com/apache/beam/pull/29670)).
* Added support for handling bad records to BigtableIO ([#29885](https://github.com/apache/beam/pull/29885)).

## New Features / Improvements

* [Enrichment Transform](https://s.apache.org/enrichment-transform) along with GCP BigTable handler added to Python SDK ([#30001](https://github.com/apache/beam/pull/30001)).

## Breaking Changes

* N/A

## Deprecations

* N/A

## Bugfixes

* Fixed a memory leak affecting some Go SDK since 2.46.0. ([#28142](https://github.com/apache/beam/pull/28142))

## Security Fixes

* N/A

## Known Issues

* Some Python pipelines that run with 2.52.0-2.54.0 SDKs and use large materialized side inputs might be affected by a performance regression. To restore the prior behavior on these SDK versions, supply the `--max_cache_memory_usage_mb=0` pipeline option. ([#30360](https://github.com/apache/beam/issues/30360)).
* Python pipelines that run with 2.53.0-2.54.0 SDKs and perform file operations on GCS might be affected by excess HTTP requests. This could lead to a performance regression or a permission issue. ([#28398](https://github.com/apache/beam/issues/28398))
* In Python pipelines, when shutting down inactive bundle processors, shutdown logic can overaggressively hold the lock, blocking acceptance of new work. Symptoms of this issue include slowness or stuckness in long-running jobs. Fixed in 2.56.0 ([#30679](https://github.com/apache/beam/pull/30679)).

# [2.53.0] - 2024-01-04

## Highlights

* Python streaming users that use 2.47.0 and newer versions of Beam should update to version 2.53.0, which fixes a known issue: ([#27330](https://github.com/apache/beam/issues/27330)).

## I/Os

* TextIO now supports skipping multiple header lines (Java) ([#17990](https://github.com/apache/beam/issues/17990)).
* Python GCSIO is now implemented with GCP GCS Client instead of apitools ([#25676](https://github.com/apache/beam/issues/25676))
* Added support for handling bad records to KafkaIO (Java) ([#29546](https://github.com/apache/beam/pull/29546))
* Add support for generating text embeddings in MLTransform for Vertex AI and Hugging Face Hub models.([#29564](https://github.com/apache/beam/pull/29564))
* NATS IO connector added (Go) ([#29000](https://github.com/apache/beam/issues/29000)).
* Adding support for LowCardinality (Java) ([#29533](https://github.com/apache/beam/pull/29533)).

## New Features / Improvements

* The Python SDK now type checks `collections.abc.Collections` types properly. Some type hints that were erroneously allowed by the SDK may now fail. ([#29272](https://github.com/apache/beam/pull/29272))
* Running multi-language pipelines locally no longer requires Docker.
  Instead, the same (generally auto-started) subprocess used to perform the
  expansion can also be used as the cross-language worker.
* Framework for adding Error Handlers to composite transforms added in Java ([#29164](https://github.com/apache/beam/pull/29164)).
* Python 3.11 images now include google-cloud-profiler ([#29561](https://github.com/apache/beam/pull/29651)).

## Deprecations

* Euphoria DSL is deprecated and will be removed in a future release (not before 2.56.0) ([#29451](https://github.com/apache/beam/issues/29451))

## Bugfixes

* (Python) Fixed sporadic crashes in streaming pipelines that affected some users of 2.47.0 and newer SDKs ([#27330](https://github.com/apache/beam/issues/27330)).
* (Python) Fixed a bug that caused MLTransform to drop identical elements in the output PCollection ([#29600](https://github.com/apache/beam/issues/29600)).

## Security Fixes

* Upgraded to go 1.21.5 to build, fixing [CVE-2023-45285](https://security-tracker.debian.org/tracker/CVE-2023-45285) and [CVE-2023-39326](https://security-tracker.debian.org/tracker/CVE-2023-39326)

## Known Issues

* Potential race condition causing NPE in DataflowExecutionStateSampler in Dataflow Java Streaming pipelines ([#29987](https://github.com/apache/beam/issues/29987)).
* Some Python pipelines that run with 2.52.0-2.54.0 SDKs and use large materialized side inputs might be affected by a performance regression. To restore the prior behavior on these SDK versions, supply the `--max_cache_memory_usage_mb=0` pipeline option. ([#30360](https://github.com/apache/beam/issues/30360)).
* Python pipelines that run with 2.53.0-2.54.0 SDKs and perform file operations on GCS might be affected by excess HTTP requests. This could lead to a performance regression or a permission issue. ([#28398](https://github.com/apache/beam/issues/28398))
* In Python pipelines, when shutting down inactive bundle processors, shutdown logic can overaggressively hold the lock, blocking acceptance of new work. Symptoms of this issue include slowness or stuckness in long-running jobs. Fixed in 2.56.0 ([#30679](https://github.com/apache/beam/pull/30679)).

# [2.52.0] - 2023-11-17

## Highlights

* Previously deprecated Avro-dependent code (Beam Release 2.46.0) has been finally removed from Java SDK "core" package.
Please, use `beam-sdks-java-extensions-avro` instead. This will allow to easily update Avro version in user code without
potential breaking changes in Beam "core" since the Beam Avro extension already supports the latest Avro versions and
should handle this. ([#25252](https://github.com/apache/beam/issues/25252)).
* Publishing Java 21 SDK container images now supported as part of Apache Beam release process. ([#28120](https://github.com/apache/beam/issues/28120))
  * Direct Runner and Dataflow Runner support running pipelines on Java21 (experimental until tests fully setup). For other runners (Flink, Spark, Samza, etc) support status depend on runner projects.

## New Features / Improvements

* Add `UseDataStreamForBatch` pipeline option to the Flink runner. When it is set to true, Flink runner will run batch
  jobs using the DataStream API. By default the option is set to false, so the batch jobs are still executed
  using the DataSet API.
* `upload_graph` as one of the Experiments options for DataflowRunner is no longer required when the graph is larger than 10MB for Java SDK ([PR#28621](https://github.com/apache/beam/pull/28621)).
* Introduced a pipeline option `--max_cache_memory_usage_mb` to configure state and side input cache size. The cache has been enabled to a default of 100 MB. Use `--max_cache_memory_usage_mb=X` to provide cache size for the user state API and side inputs. ([#28770](https://github.com/apache/beam/issues/28770)).
* Beam YAML stable release. Beam pipelines can now be written using YAML and leverage the Beam YAML framework which includes a preliminary set of IO's and turnkey transforms. More information can be found in the YAML root folder and in the [README](https://github.com/apache/beam/blob/master/sdks/python/apache_beam/yaml/README.md).


## Breaking Changes

* `org.apache.beam.sdk.io.CountingSource.CounterMark` uses custom `CounterMarkCoder` as a default coder since all Avro-dependent
classes finally moved to `extensions/avro`. In case if it's still required to use `AvroCoder` for `CounterMark`, then,
as a workaround, a copy of "old" `CountingSource` class should be placed into a project code and used directly
([#25252](https://github.com/apache/beam/issues/25252)).
* Renamed `host` to `firestoreHost` in `FirestoreOptions` to avoid potential conflict of command line arguments (Java) ([#29201](https://github.com/apache/beam/pull/29201)).

## Bugfixes

* Fixed "Desired bundle size 0 bytes must be greater than 0" in Java SDK's BigtableIO.BigtableSource when you have more cores than bytes to read (Java) [#28793](https://github.com/apache/beam/issues/28793).
* `watch_file_pattern` arg of the [RunInference](https://github.com/apache/beam/blob/104c10b3ee536a9a3ea52b4dbf62d86b669da5d9/sdks/python/apache_beam/ml/inference/base.py#L997) arg had no effect prior to 2.52.0. To use the behavior of arg `watch_file_pattern` prior to 2.52.0, follow the documentation at https://beam.apache.org/documentation/ml/side-input-updates/ and use `WatchFilePattern` PTransform as a SideInput. ([#28948](https://github.com/apache/beam/pulls/28948))
* `MLTransform` doesn't output artifacts such as min, max and quantiles. Instead, `MLTransform` will add a feature to output these artifacts as human readable format - [#29017](https://github.com/apache/beam/issues/29017). For now, to use the artifacts such as min and max that were produced by the eariler `MLTransform`, use `read_artifact_location` of `MLTransform`, which reads artifacts that were produced earlier in a different `MLTransform` ([#29016](https://github.com/apache/beam/pull/29016/))
* Fixed a memory leak, which affected some long-running Python pipelines: [#28246](https://github.com/apache/beam/issues/28246).

## Security Fixes
* Fixed [CVE-2023-39325](https://www.cve.org/CVERecord?id=CVE-2023-39325) (Java/Python/Go) ([#29118](https://github.com/apache/beam/issues/29118)).
* Mitigated [CVE-2023-47248](https://nvd.nist.gov/vuln/detail/CVE-2023-47248)  (Python) [#29392](https://github.com/apache/beam/issues/29392).

## Known issues

* MLTransform drops the identical elements in the output PCollection. For any duplicate elements, a single element will be emitted downstream. ([#29600](https://github.com/apache/beam/issues/29600)).
* Some Python pipelines that run with 2.52.0-2.54.0 SDKs and use large materialized side inputs might be affected by a performance regression. To restore the prior behavior on these SDK versions, supply the `--max_cache_memory_usage_mb=0` pipeline option. (Python) ([#30360](https://github.com/apache/beam/issues/30360)).
* Users who lauch Python pipelines in an environment without internet access and use the `--setup_file` pipeline option might experience an increase in pipeline submission time. This has been fixed in 2.56.0 ([#31070](https://github.com/apache/beam/pull/31070)).

# [2.51.0] - 2023-10-03

## New Features / Improvements

* In Python, [RunInference](https://beam.apache.org/documentation/sdks/python-machine-learning/#why-use-the-runinference-api) now supports loading many models in the same transform using a [KeyedModelHandler](https://beam.apache.org/documentation/sdks/python-machine-learning/#use-a-keyed-modelhandler) ([#27628](https://github.com/apache/beam/issues/27628)).
* In Python, the [VertexAIModelHandlerJSON](https://beam.apache.org/releases/pydoc/current/apache_beam.ml.inference.vertex_ai_inference.html#apache_beam.ml.inference.vertex_ai_inference.VertexAIModelHandlerJSON) now supports passing in inference_args. These will be passed through to the Vertex endpoint as parameters.
* Added support to run `mypy` on user pipelines ([#27906](https://github.com/apache/beam/issues/27906))
* Python SDK worker start-up logs and crash logs are now captured by a buffer and logged at appropriate levels via Beam logging API. Dataflow Runner users might observe that most `worker-startup` log content is now captured by the `worker` logger. Users who relied on `print()` statements for logging might notice that some logs don't flush before pipeline succeeds - we strongly advise to use `logging` package instead of `print()` statements for logging. ([#28317](https://github.com/apache/beam/pull/28317))


## Breaking Changes

* Removed fastjson library dependency for Beam SQL. Table property is changed to be based on jackson ObjectNode (Java) ([#24154](https://github.com/apache/beam/issues/24154)).
* Removed TensorFlow from Beam Python container images [PR](https://github.com/apache/beam/pull/28424). If you have been negatively affected by this change, please comment on [#20605](https://github.com/apache/beam/issues/20605).
* Removed the parameter `t reflect.Type` from `parquetio.Write`. The element type is derived from the input PCollection (Go) ([#28490](https://github.com/apache/beam/issues/28490))
* Refactor BeamSqlSeekableTable.setUp adding a parameter joinSubsetType. [#28283](https://github.com/apache/beam/issues/28283)


## Bugfixes

* Fixed exception chaining issue in GCS connector (Python) ([#26769](https://github.com/apache/beam/issues/26769#issuecomment-1700422615)).
* Fixed streaming inserts exception handling, GoogleAPICallErrors are now retried according to retry strategy and routed to failed rows where appropriate rather than causing a pipeline error (Python) ([#21080](https://github.com/apache/beam/issues/21080)).
* Fixed a bug in Python SDK's cross-language Bigtable sink that mishandled records that don't have an explicit timestamp set: [#28632](https://github.com/apache/beam/issues/28632).


## Security Fixes
* Python containers updated, fixing [CVE-2021-30474](https://nvd.nist.gov/vuln/detail/CVE-2021-30474), [CVE-2021-30475](https://nvd.nist.gov/vuln/detail/CVE-2021-30475), [CVE-2021-30473](https://nvd.nist.gov/vuln/detail/CVE-2021-30473), [CVE-2020-36133](https://nvd.nist.gov/vuln/detail/CVE-2020-36133), [CVE-2020-36131](https://nvd.nist.gov/vuln/detail/CVE-2020-36131), [CVE-2020-36130](https://nvd.nist.gov/vuln/detail/CVE-2020-36130), and [CVE-2020-36135](https://nvd.nist.gov/vuln/detail/CVE-2020-36135)
* Used go 1.21.1 to build, fixing [CVE-2023-39320](https://security-tracker.debian.org/tracker/CVE-2023-39320)

## Known Issues

* Long-running Python pipelines might experience a memory leak: [#28246](https://github.com/apache/beam/issues/28246).
* Python pipelines using BigQuery Storage Read API might need to pin `fastavro`
  dependency to 1.8.3 or earlier on some runners that don't use Beam Docker containers: [#28811](https://github.com/apache/beam/issues/28811)
* MLTransform drops the identical elements in the output PCollection. For any duplicate elements, a single element will be emitted downstream. ([#29600](https://github.com/apache/beam/issues/29600)).


# [2.50.0] - 2023-08-30

## Highlights

* Spark 3.2.2 is used as default version for Spark runner ([#23804](https://github.com/apache/beam/issues/23804)).
* The Go SDK has a new default local runner, called Prism ([#24789](https://github.com/apache/beam/issues/24789)).
* All Beam released container images are now [multi-arch images](https://cloud.google.com/kubernetes-engine/docs/how-to/build-multi-arch-for-arm#what_is_a_multi-arch_image) that support both x86 and ARM CPU architectures.

## I/Os

* Java KafkaIO now supports picking up topics via topicPattern ([#26948](https://github.com/apache/beam/pull/26948))
* Support for read from Cosmos DB Core SQL API ([#23604](https://github.com/apache/beam/issues/23604))
* Upgraded to HBase 2.5.5 for HBaseIO. (Java) ([#27711](https://github.com/apache/beam/issues/19554))
* Added support for GoogleAdsIO source (Java) ([#27681](https://github.com/apache/beam/pull/27681)).

## New Features / Improvements

* The Go SDK now requires Go 1.20 to build. ([#27558](https://github.com/apache/beam/issues/27558))
* The Go SDK has a new default local runner, Prism. ([#24789](https://github.com/apache/beam/issues/24789)).
  * Prism is a portable runner that executes each transform independantly, ensuring coders.
  * At this point it supercedes the Go direct runner in functionality. The Go direct runner is now deprecated.
  * See https://github.com/apache/beam/blob/master/sdks/go/pkg/beam/runners/prism/README.md for the goals and features of Prism.
* Hugging Face Model Handler for RunInference added to Python SDK. ([#26632](https://github.com/apache/beam/pull/26632))
* Hugging Face Pipelines support for RunInference added to Python SDK. ([#27399](https://github.com/apache/beam/pull/27399))
* Vertex AI Model Handler for RunInference now supports private endpoints ([#27696](https://github.com/apache/beam/pull/27696))
* MLTransform transform added with support for common ML pre/postprocessing operations ([#26795](https://github.com/apache/beam/pull/26795))
* Upgraded the Kryo extension for the Java SDK to Kryo 5.5.0. This brings in bug fixes, performance improvements, and serialization of Java 14 records. ([#27635](https://github.com/apache/beam/issues/27635))
* All Beam released container images are now [multi-arch images](https://cloud.google.com/kubernetes-engine/docs/how-to/build-multi-arch-for-arm#what_is_a_multi-arch_image) that support both x86 and ARM CPU architectures. ([#27674](https://github.com/apache/beam/issues/27674)). The multi-arch container images include:
  * All versions of Go, Python, Java and Typescript SDK containers.
  * All versions of Flink job server containers.
  * Java and Python expansion service containers.
  * Transform service controller container.
  * Spark3 job server container.
* Added support for batched writes to AWS SQS for improved throughput (Java, AWS 2).([#21429](https://github.com/apache/beam/issues/21429))

## Breaking Changes

* Python SDK: Legacy runner support removed from Dataflow, all pipelines must use runner v2.
* Python SDK: Dataflow Runner will no longer stage Beam SDK from PyPI in the `--staging_location` at pipeline submission. Custom container images that are not based on Beam's default image must include Apache Beam installation.([#26996](https://github.com/apache/beam/issues/26996))

## Deprecations

* The Go Direct Runner is now Deprecated. It remains available to reduce migration churn.
  * Tests can be set back to the direct runner by overriding TestMain: `func TestMain(m *testing.M) { ptest.MainWithDefault(m, "direct") }`
  * It's recommended to fix issues seen in tests using Prism, as they can also happen on any portable runner.
  * Use the generic register package for your pipeline DoFns to ensure pipelines function on portable runners, like prism.
  * Do not rely on closures or using package globals for DoFn configuration. They don't function on portable runners.

## Bugfixes

* Fixed DirectRunner bug in Python SDK where GroupByKey gets empty PCollection and fails when pipeline option `direct_num_workers!=1`.([#27373](https://github.com/apache/beam/pull/27373))
* Fixed BigQuery I/O bug when estimating size on queries that utilize row-level security ([#27474](https://github.com/apache/beam/pull/27474))

## Known Issues

* Long-running Python pipelines might experience a memory leak: [#28246](https://github.com/apache/beam/issues/28246).
* Python Pipelines using BigQuery IO or `orjson` dependency might experience segmentation faults or get stuck: [#28318](https://github.com/apache/beam/issues/28318).
* Beam Python containers rely on a version of Debian/aom that has several security vulnerabilities: [CVE-2021-30474](https://nvd.nist.gov/vuln/detail/CVE-2021-30474), [CVE-2021-30475](https://nvd.nist.gov/vuln/detail/CVE-2021-30475), [CVE-2021-30473](https://nvd.nist.gov/vuln/detail/CVE-2021-30473), [CVE-2020-36133](https://nvd.nist.gov/vuln/detail/CVE-2020-36133), [CVE-2020-36131](https://nvd.nist.gov/vuln/detail/CVE-2020-36131), [CVE-2020-36130](https://nvd.nist.gov/vuln/detail/CVE-2020-36130), and [CVE-2020-36135](https://nvd.nist.gov/vuln/detail/CVE-2020-36135)
* Python SDK's cross-language Bigtable sink mishandles records that don't have an explicit timestamp set: [#28632](https://github.com/apache/beam/issues/28632). To avoid this issue, set explicit timestamps for all records before writing to Bigtable.
* Python SDK worker start-up logs, particularly PIP dependency installations, that are not logged at warning or higher are suppressed. This suppression is reverted in 2.51.0.
* MLTransform drops the identical elements in the output PCollection. For any duplicate elements, a single element will be emitted downstream. ([#29600](https://github.com/apache/beam/issues/29600)).

# [2.49.0] - 2023-07-17


## I/Os

* Support for Bigtable Change Streams added in Java `BigtableIO.ReadChangeStream` ([#27183](https://github.com/apache/beam/issues/27183))

## New Features / Improvements

* Allow prebuilding large images when using `--prebuild_sdk_container_engine=cloud_build`, like images depending on `tensorflow` or `torch` ([#27023](https://github.com/apache/beam/pull/27023)).
* Disabled `pip` cache when installing packages on the workers. This reduces the size of prebuilt Python container images ([#27035](https://github.com/apache/beam/pull/27035)).
* Select dedicated avro datum reader and writer (Java) ([#18874](https://github.com/apache/beam/issues/18874)).
* Timer API for the Go SDK (Go) ([#22737](https://github.com/apache/beam/issues/22737)).

## Deprecations

* Removed Python 3.7 support. ([#26447](https://github.com/apache/beam/issues/26447))

## Bugfixes

* Fixed KinesisIO `NullPointerException` when a progress check is made before the reader is started (IO) ([#23868](https://github.com/apache/beam/issues/23868))

## Known Issues

* Long-running Python pipelines might experience a memory leak: [#28246](https://github.com/apache/beam/issues/28246).


# [2.48.0] - 2023-05-31

## Highlights

* "Experimental" annotation cleanup: the annotation and concept have been removed from Beam to avoid
  the misperception of code as "not ready". Any proposed breaking changes will be subject to
  case-by-case pro/con decision making (and generally avoided) rather than using the "Experimental"
  to allow them.

## I/Os

* Added rename for GCS and copy for local filesystem (Go) ([#25779](https://github.com/apache/beam/issues/26064)).
* Added support for enhanced fan-out in KinesisIO.Read (Java) ([#19967](https://github.com/apache/beam/issues/19967)).
  * This change is not compatible with Flink savepoints created by Beam 2.46.0 applications which had KinesisIO sources.
* Added textio.ReadWithFilename transform (Go) ([#25812](https://github.com/apache/beam/issues/25812)).
* Added fileio.MatchContinuously transform (Go) ([#26186](https://github.com/apache/beam/issues/26186)).

## New Features / Improvements

* Allow passing service name for google-cloud-profiler (Python) ([#26280](https://github.com/apache/beam/issues/26280)).
* Dead letter queue support added to RunInference in Python ([#24209](https://github.com/apache/beam/issues/24209)).
* Support added for defining pre/postprocessing operations on the RunInference transform ([#26308](https://github.com/apache/beam/issues/26308))
* Adds a Docker Compose based transform service that can be used to discover and use portable Beam transforms ([#26023](https://github.com/apache/beam/pull/26023)).

## Breaking Changes

* Passing a tag into MultiProcessShared is now required in the Python SDK ([#26168](https://github.com/apache/beam/issues/26168)).
* CloudDebuggerOptions is removed (deprecated in Beam v2.47.0) for Dataflow runner as the Google Cloud Debugger service is [shutting down](https://cloud.google.com/debugger/docs/deprecations). (Java) ([#25959](https://github.com/apache/beam/issues/25959)).
* AWS 2 client providers (deprecated in Beam [v2.38.0](#2380---2022-04-20)) are finally removed ([#26681](https://github.com/apache/beam/issues/26681)).
* AWS 2 SnsIO.writeAsync (deprecated in Beam v2.37.0 due to risk of data loss) was finally removed ([#26710](https://github.com/apache/beam/issues/26710)).
* AWS 2 coders (deprecated in Beam v2.43.0 when adding Schema support for AWS Sdk Pojos) are finally removed ([#23315](https://github.com/apache/beam/issues/23315)).

## Deprecations


## Bugfixes

* Fixed Java bootloader failing with Too Long Args due to long classpaths, with a pathing jar. (Java) ([#25582](https://github.com/apache/beam/issues/25582)).

## Known Issues

* PubsubIO writes will throw *SizeLimitExceededException* for any message above 100 bytes, when used in batch (bounded) mode. (Java) ([#27000](https://github.com/apache/beam/issues/27000)).
* Long-running Python pipelines might experience a memory leak: [#28246](https://github.com/apache/beam/issues/28246).
* Python SDK's cross-language Bigtable sink mishandles records that don't have an explicit timestamp set: [#28632](https://github.com/apache/beam/issues/28632). To avoid this issue, set explicit timestamps for all records before writing to Bigtable.


# [2.47.0] - 2023-05-10

## Highlights

* Apache Beam adds Python 3.11 support ([#23848](https://github.com/apache/beam/issues/23848)).

## I/Os

* BigQuery Storage Write API is now available in Python SDK via cross-language ([#21961](https://github.com/apache/beam/issues/21961)).
* Added HbaseIO support for writing RowMutations (ordered by rowkey) to Hbase (Java) ([#25830](https://github.com/apache/beam/issues/25830)).
* Added fileio transforms MatchFiles, MatchAll and ReadMatches (Go) ([#25779](https://github.com/apache/beam/issues/25779)).
* Add integration test for JmsIO + fix issue with multiple connections (Java) ([#25887](https://github.com/apache/beam/issues/25887)).

## New Features / Improvements

* The Flink runner now supports Flink 1.16.x ([#25046](https://github.com/apache/beam/issues/25046)).
* Schema'd PTransforms can now be directly applied to Beam dataframes just like PCollections.
  (Note that when doing multiple operations, it may be more efficient to explicitly chain the operations
  like `df | (Transform1 | Transform2 | ...)` to avoid excessive conversions.)
* The Go SDK adds new transforms periodic.Impulse and periodic.Sequence that extends support
  for slowly updating side input patterns. ([#23106](https://github.com/apache/beam/issues/23106))
* Several Google client libraries in Python SDK dependency chain were updated to latest available major versions. ([#24599](https://github.com/apache/beam/pull/24599))

## Breaking Changes

* If a main session fails to load, the pipeline will now fail at worker startup. ([#25401](https://github.com/apache/beam/issues/25401)).
* Python pipeline options will now ignore unparsed command line flags prefixed with a single dash. ([#25943](https://github.com/apache/beam/issues/25943)).
* The SmallestPerKey combiner now requires keyword-only arguments for specifying optional parameters, such as `key` and `reverse`. ([#25888](https://github.com/apache/beam/issues/25888)).

## Deprecations

* Cloud Debugger support and its pipeline options are deprecated and will be removed in the next Beam version,
  in response to the Google Cloud Debugger service [turning down](https://cloud.google.com/debugger/docs/deprecations). (Java) ([#25959](https://github.com/apache/beam/issues/25959)).

## Bugfixes

* BigQuery sink in STORAGE_WRITE_API mode in batch pipelines could result in data consistency issues during the handling of other unrelated transient errors for Beam SDKs 2.35.0 - 2.46.0 (inclusive). For more details see: https://github.com/apache/beam/issues/26521

## Known Issues

* The google-cloud-profiler dependency was accidentally removed from Beam's Python Docker
  Image [#26998](https://github.com/apache/beam/issues/26698). [Dataflow Docker images](https://cloud.google.com/dataflow/docs/concepts/sdk-worker-dependencies) still preinstall this dependency.
* Long-running Python pipelines might experience a memory leak: [#28246](https://github.com/apache/beam/issues/28246).

# [2.46.0] - 2023-03-10

## Highlights

* Java SDK containers migrated to [Eclipse Temurin](https://hub.docker.com/_/eclipse-temurin)
  as a base. This change migrates away from the deprecated [OpenJDK](https://hub.docker.com/_/openjdk)
  container. Eclipse Temurin is currently based upon Ubuntu 22.04 while the OpenJDK
  container was based upon Debian 11.
* RunInference PTransform will accept model paths as SideInputs in Python SDK. ([#24042](https://github.com/apache/beam/issues/24042))
* RunInference supports ONNX runtime in Python SDK ([#22972](https://github.com/apache/beam/issues/22972))
* Tensorflow Model Handler for RunInference in Python SDK ([#25366](https://github.com/apache/beam/issues/25366))
* Java SDK modules migrated to use `:sdks:java:extensions:avro` ([#24748](https://github.com/apache/beam/issues/24748))

## I/Os

* Added in JmsIO a retry policy for failed publications (Java) ([#24971](https://github.com/apache/beam/issues/24971)).
* Support for `LZMA` compression/decompression of text files added to the Python SDK ([#25316](https://github.com/apache/beam/issues/25316))
* Added ReadFrom/WriteTo Csv/Json as top-level transforms to the Python SDK.

## New Features / Improvements

* Add UDF metrics support for Samza portable mode.
* Option for SparkRunner to avoid the need of SDF output to fit in memory ([#23852](https://github.com/apache/beam/issues/23852)).
  This helps e.g. with ParquetIO reads. Turn the feature on by adding experiment `use_bounded_concurrent_output_for_sdf`.
* Add `WatchFilePattern` transform, which can be used as a side input to the RunInference PTransfrom to watch for model updates using a file pattern. ([#24042](https://github.com/apache/beam/issues/24042))
* Add support for loading TorchScript models with `PytorchModelHandler`. The TorchScript model path can be
  passed to PytorchModelHandler using `torch_script_model_path=<path_to_model>`. ([#25321](https://github.com/apache/beam/pull/25321))
* The Go SDK now requires Go 1.19 to build. ([#25545](https://github.com/apache/beam/pull/25545))
* The Go SDK now has an initial native Go implementation of a portable Beam Runner called Prism. ([#24789](https://github.com/apache/beam/pull/24789))
  * For more details and current state see https://github.com/apache/beam/tree/master/sdks/go/pkg/beam/runners/prism.

## Breaking Changes

* The deprecated SparkRunner for Spark 2 (see [2.41.0](#2410---2022-08-23)) was removed ([#25263](https://github.com/apache/beam/pull/25263)).
* Python's BatchElements performs more aggressive batching in some cases,
  capping at 10 second rather than 1 second batches by default and excluding
  fixed cost in this computation to better handle cases where the fixed cost
  is larger than a single second. To get the old behavior, one can pass
  `target_batch_duration_secs_including_fixed_cost=1` to BatchElements.
* Dataflow runner enables sibling SDK protocol for Python pipelines using custom containers on Beam 2.46.0 and newer SDKs.
  If your Python pipeline starts to stall after you switch to 2.46.0 and you use a custom container, please verify
  that your custom container does not include artifacts from older Beam SDK releases. In particular, check in your `Dockerfile`
  that the Beam container entrypoint and/or Beam base image version match the Beam SDK version used at job submission.

## Deprecations

* Avro related classes are deprecated in module `beam-sdks-java-core` and will be eventually removed. Please, migrate to a new module `beam-sdks-java-extensions-avro` instead by importing the classes from `org.apache.beam.sdk.extensions.avro` package.
  For the sake of migration simplicity, the relative package path and the whole class hierarchy of Avro related classes in new module is preserved the same as it was before.
  For example, import `org.apache.beam.sdk.extensions.avro.coders.AvroCoder` class instead of`org.apache.beam.sdk.coders.AvroCoder`. ([#24749](https://github.com/apache/beam/issues/24749)).

## Bugfixes


# [2.45.0] - 2023-02-15

## I/Os

* Support for X source added (Java/Python) ([#X](https://github.com/apache/beam/issues/X)).
* MongoDB IO connector added (Go) ([#24575](https://github.com/apache/beam/issues/24575)).

## New Features / Improvements

* RunInference Wrapper with Sklearn Model Handler support added in Go SDK ([#24497](https://github.com/apache/beam/issues/23382)).
* Adding override of allowed TLS algorithms (Java), now maintaining the disabled/legacy algorithms
  present in 2.43.0 (up to 1.8.0_342, 11.0.16, 17.0.2 for respective Java versions). This is accompanied
  by an explicit re-enabling of TLSv1 and TLSv1.1 for Java 8 and Java 11.
* Add UDF metrics support for Samza portable mode.

## Breaking Changes

* Portable Java pipelines, Go pipelines, Python streaming pipelines, and portable Python batch
  pipelines on Dataflow are required to use Runner V2. The `disable_runner_v2`,
  `disable_runner_v2_until_2023`, `disable_prime_runner_v2` experiments will raise an error during
  pipeline construction. You can no longer specify the Dataflow worker jar override. Note that
  non-portable Java jobs and non-portable Python batch jobs are not impacted. ([#24515](https://github.com/apache/beam/issues/24515)).
* Beam now requires `pyarrow>=3` and `pandas>=1.4.3` since older versions are not compatible with `numpy==1.24.0`.

## Bugfixes

* Avoids Cassandra syntax error when user-defined query has no where clause in it (Java) ([#24829](https://github.com/apache/beam/issues/24829)).
* Fixed JDBC connection failures (Java) during handshake due to deprecated TLSv1(.1) protocol for the JDK. ([#24623](https://github.com/apache/beam/issues/24623))
* Fixed Python BigQuery Batch Load write may truncate valid data when deposition sets to WRITE_TRUNCATE and incoming data is large (Python) ([#24623](https://github.com/apache/beam/issues/24535)).

# [2.44.0] - 2023-01-12

## I/Os

* Support for Bigtable sink (Write and WriteBatch) added (Go) ([#23324](https://github.com/apache/beam/issues/23324)).
* S3 implementation of the Beam filesystem (Go) ([#23991](https://github.com/apache/beam/issues/23991)).
* Support for SingleStoreDB source and sink added (Java) ([#22617](https://github.com/apache/beam/issues/22617)).
* Added support for DefaultAzureCredential authentication in Azure Filesystem (Python) ([#24210](https://github.com/apache/beam/issues/24210)).

## New Features / Improvements

* Beam now provides a portable "runner" that can render pipeline graphs with
  graphviz.  See `python -m apache_beam.runners.render --help` for more details.
* Local packages can now be used as dependencies in the requirements.txt file, rather
  than requiring them to be passed separately via the `--extra_package` option
  (Python) ([#23684](https://github.com/apache/beam/pull/23684)).
* Pipeline Resource Hints now supported via `--resource_hints` flag (Go) ([#23990](https://github.com/apache/beam/pull/23990)).
* Make Python SDK containers reusable on portable runners by installing dependencies to temporary venvs ([BEAM-12792](https://issues.apache.org/jira/browse/BEAM-12792), [#16658](https://github.com/apache/beam/pull/16658)).
* RunInference model handlers now support the specification of a custom inference function in Python ([#22572](https://github.com/apache/beam/issues/22572)).
* Support for `map_windows` urn added to Go SDK ([#24307](https://github.apache/beam/pull/24307)).

## Breaking Changes

* `ParquetIO.withSplit` was removed since splittable reading has been the default behavior since 2.35.0. The effect of
  this change is to drop support for non-splittable reading (Java)([#23832](https://github.com/apache/beam/issues/23832)).
* `beam-sdks-java-extensions-google-cloud-platform-core` is no longer a
  dependency of the Java SDK Harness. Some users of a portable runner (such as Dataflow Runner v2)
  may have an undeclared dependency on this package (for example using GCS with
  TextIO) and will now need to declare the dependency.
* `beam-sdks-java-core` is no longer a dependency of the Java SDK Harness. Users of a portable
  runner (such as Dataflow Runner v2) will need to provide this package and its dependencies.
* Slices now use the Beam Iterable Coder. This enables cross language use, but breaks pipeline updates
  if a Slice type is used as a PCollection element or State API element. (Go)[#24339](https://github.com/apache/beam/issues/24339)
* If you activated a virtual environment in your custom container image, this environment might no longer be activated, since a new environment will be created (see the note about [BEAM-12792](https://issues.apache.org/jira/browse/BEAM-12792) above).
  To work around, install dependencies into the default (global) python environment. When using poetry you may need to use `poetry config virtualenvs.create false` before installing deps, see an example in: [#25085](https://github.com/apache/beam/issues/25085).
  If you were negatively impacted by this change and cannot find a workaround, feel free to chime in on [#16658](https://github.com/apache/beam/pull/16658).
  To disable this behavior, you could upgrade to Beam 2.48.0 and set an environment variable
  `ENV RUN_PYTHON_SDK_IN_DEFAULT_ENVIRONMENT=1` in your Dockerfile.

## Deprecations

* X behavior is deprecated and will be removed in X versions ([#X](https://github.com/apache/beam/issues/X)).

## Bugfixes

* Fixed X (Java/Python) ([#X](https://github.com/apache/beam/issues/X)).
* Fixed JmsIO acknowledgment issue (Java) ([#20814](https://github.com/apache/beam/issues/20814))
* Fixed Beam SQL CalciteUtils (Java) and Cross-language JdbcIO (Python) did not support JDBC CHAR/VARCHAR, BINARY/VARBINARY logical types ([#23747](https://github.com/apache/beam/issues/23747), [#23526](https://github.com/apache/beam/issues/23526)).
* Ensure iterated and emitted types are used with the generic register package are registered with the type and schema registries.(Go) ([#23889](https://github.com/apache/beam/pull/23889))


# [2.43.0] - 2022-11-17

## Highlights

* Python 3.10 support in Apache Beam ([#21458](https://github.com/apache/beam/issues/21458)).
* An initial implementation of a runner that allows us to run Beam pipelines on Dask. Try it out and give us feedback! (Python) ([#18962](https://github.com/apache/beam/issues/18962)).

## I/Os

* Decreased TextSource CPU utilization by 2.3x (Java) ([#23193](https://github.com/apache/beam/issues/23193)).
* Fixed bug when using SpannerIO with RuntimeValueProvider options (Java) ([#22146](https://github.com/apache/beam/issues/22146)).
* Fixed issue for unicode rendering on WriteToBigQuery ([#22312](https://github.com/apache/beam/issues/22312))
* Remove obsolete variants of BigQuery Read and Write, always using Beam-native variant
  ([#23564](https://github.com/apache/beam/issues/23564) and [#23559](https://github.com/apache/beam/issues/23559)).
* Bumped google-cloud-spanner dependency version to 3.x for Python SDK ([#21198](https://github.com/apache/beam/issues/21198)).

## New Features / Improvements

* Dataframe wrapper added in Go SDK via Cross-Language (with automatic expansion service). (Go) ([#23384](https://github.com/apache/beam/issues/23384)).
* Name all Java threads to aid in debugging ([#23049](https://github.com/apache/beam/issues/23049)).
* An initial implementation of a runner that allows us to run Beam pipelines on Dask. (Python) ([#18962](https://github.com/apache/beam/issues/18962)).
* Allow configuring GCP OAuth scopes via pipeline options. This unblocks usages of Beam IOs that require additional scopes.
  For example, this feature makes it possible to access Google Drive backed tables in BigQuery ([#23290](https://github.com/apache/beam/issues/23290)).
* An example for using Python RunInference from Java ([#23290](https://github.com/apache/beam/pull/23619)).
* Data can now be read from BigQuery and directly plumbed into a DeferredDataframe in the Dataframe API. Users no longer have to re-specify the schema in this case ([#22907](https://github.com/apache/beam/pull/22907)).

## Breaking Changes

* CoGroupByKey transform in Python SDK has changed the output typehint. The typehint component representing grouped values changed from List to Iterable,
  which more accurately reflects the nature of the arbitrarily large output collection. [#21556](https://github.com/apache/beam/issues/21556) Beam users may see an error on transforms downstream from CoGroupByKey. Users must change methods expecting a List to expect an Iterable going forward. See [document](https://docs.google.com/document/d/1RIzm8-g-0CyVsPb6yasjwokJQFoKHG4NjRUcKHKINu0) for information and fixes.
* The PortableRunner for Spark assumes Spark 3 as default Spark major version unless configured otherwise using `--spark_version`.
  Spark 2 support is deprecated and will be removed soon ([#23728](https://github.com/apache/beam/issues/23728)).

## Bugfixes

* Fixed Python cross-language JDBC IO Connector cannot read or write rows containing Numeric/Decimal type values ([#19817](https://github.com/apache/beam/issues/19817)).

# [2.42.0] - 2022-10-17

## Highlights

* Added support for stateful DoFns to the Go SDK.
* Added support for [Batched
  DoFns](https://beam.apache.org/documentation/programming-guide/#batched-dofns)
  to the Python SDK.

## New Features / Improvements

* Added support for Zstd compression to the Python SDK.
* Added support for Google Cloud Profiler to the Go SDK.
* Added support for stateful DoFns to the Go SDK.

## Breaking Changes

* The Go SDK's Row Coder now uses a different single-precision float encoding for float32 types to match Java's behavior ([#22629](https://github.com/apache/beam/issues/22629)).

## Bugfixes

* Fixed Python cross-language JDBC IO Connector cannot read or write rows containing Timestamp type values [#19817](https://github.com/apache/beam/issues/19817).
* Fixed `AfterProcessingTime` behavior in Python's `DirectRunner` to match Java ([#23071](https://github.com/apache/beam/issues/23071))

## Known Issues

* Go SDK doesn't yet support Slowly Changing Side Input pattern ([#23106](https://github.com/apache/beam/issues/23106))

# [2.41.0] - 2022-08-23

## I/Os

* Projection Pushdown optimizer is now on by default for streaming, matching the behavior of batch pipelines since 2.38.0. If you encounter a bug with the optimizer, please file an issue and disable the optimizer using pipeline option `--experiments=disable_projection_pushdown`.

## New Features / Improvements

* Previously available in Java sdk, Python sdk now also supports logging level overrides per module. ([#18222](https://github.com/apache/beam/issues/18222)).
* Added support for accessing GCP PubSub Message ordering keys (Java) ([BEAM-13592](https://issues.apache.org/jira/browse/BEAM-13592))

## Breaking Changes

* Projection Pushdown optimizer may break Dataflow upgrade compatibility for optimized pipelines when it removes unused fields. If you need to upgrade and encounter a compatibility issue, disable the optimizer using pipeline option `--experiments=disable_projection_pushdown`.

## Deprecations

* Support for Spark 2.4.x is deprecated and will be dropped with the release of Beam 2.44.0 or soon after (Spark runner) ([#22094](https://github.com/apache/beam/issues/22094)).
* The modules [amazon-web-services](https://github.com/apache/beam/tree/master/sdks/java/io/amazon-web-services) and
  [kinesis](https://github.com/apache/beam/tree/master/sdks/java/io/kinesis) for AWS Java SDK v1 are deprecated
  in favor of [amazon-web-services2](https://github.com/apache/beam/tree/master/sdks/java/io/amazon-web-services2)
  and will be eventually removed after a few Beam releases (Java) ([#21249](https://github.com/apache/beam/issues/21249)).

## Bugfixes

* Fixed a condition where retrying queries would yield an incorrect cursor in the Java SDK Firestore Connector ([#22089](https://github.com/apache/beam/issues/22089)).
* Fixed plumbing allowed lateness in Go SDK. It was ignoring the user set value earlier and always used to set to 0. ([#22474](https://github.com/apache/beam/issues/22474)).


# [2.40.0] - 2022-06-25

## Highlights

* Added [RunInference](https://s.apache.org/inference-sklearn-pytorch) API, a framework agnostic transform for inference. With this release, PyTorch and Scikit-learn are supported by the transform.
    See also example at apache_beam/examples/inference/pytorch_image_classification.py

## I/Os

* Upgraded to Hive 3.1.3 for HCatalogIO. Users can still provide their own version of Hive. (Java) ([Issue-19554](https://github.com/apache/beam/issues/19554)).

## New Features / Improvements

* Go SDK users can now use generic registration functions to optimize their DoFn execution. ([BEAM-14347](https://issues.apache.org/jira/browse/BEAM-14347))
* Go SDK users may now write self-checkpointing Splittable DoFns to read from streaming sources. ([BEAM-11104](https://issues.apache.org/jira/browse/BEAM-11104))
* Go SDK textio Reads have been moved to Splittable DoFns exclusively. ([BEAM-14489](https://issues.apache.org/jira/browse/BEAM-14489))
* Pipeline drain support added for Go SDK has now been tested. ([BEAM-11106](https://issues.apache.org/jira/browse/BEAM-11106))
* Go SDK users can now see heap usage, sideinput cache stats, and active process bundle stats in Worker Status. ([BEAM-13829](https://issues.apache.org/jira/browse/BEAM-13829))

## Breaking Changes

* The Go Sdk now requires a minimum version of 1.18 in order to support generics ([BEAM-14347](https://issues.apache.org/jira/browse/BEAM-14347)).
* synthetic.SourceConfig field types have changed to int64 from int for better compatibility with Flink's use of Logical types in Schemas (Go) ([BEAM-14173](https://issues.apache.org/jira/browse/BEAM-14173))
* Default coder updated to compress sources used with `BoundedSourceAsSDFWrapperFn` and `UnboundedSourceAsSDFWrapper`.

## Bugfixes
* Fixed Java expansion service to allow specific files to stage ([BEAM-14160](https://issues.apache.org/jira/browse/BEAM-14160)).
* Fixed Elasticsearch connection when using both ssl and username/password (Java) ([BEAM-14000](https://issues.apache.org/jira/browse/BEAM-14000))

# [2.39.0] - 2022-05-25

## Highlights

* Watermark estimation is now supported in the Go SDK ([BEAM-11105](https://issues.apache.org/jira/browse/BEAM-11105)).
* Support for impersonation credentials added to dataflow runner in the Java and Python SDK ([BEAM-14014](https://issues.apache.org/jira/browse/BEAM-14014)).
* Implemented Apache PulsarIO ([BEAM-8218](https://issues.apache.org/jira/browse/BEAM-8218)).

## I/Os

* JmsIO gains the ability to map any kind of input to any subclass of `javax.jms.Message` (Java) ([BEAM-16308](https://issues.apache.org/jira/browse/BEAM-16308)).
* JmsIO introduces the ability to write to dynamic topics (Java) ([BEAM-16308](https://issues.apache.org/jira/browse/BEAM-16308)).
  * A `topicNameMapper` must be set to extract the topic name from the input value.
  * A `valueMapper` must be set to convert the input value to JMS message.
* Reduce number of threads spawned by BigqueryIO StreamingInserts (
  [BEAM-14283](https://issues.apache.org/jira/browse/BEAM-14283)).
* Implemented Apache PulsarIO ([BEAM-8218](https://issues.apache.org/jira/browse/BEAM-8218)).


## New Features / Improvements

* Support for flink scala 2.12, because most of the libraries support version 2.12 onwards. ([beam-14386](https://issues.apache.org/jira/browse/BEAM-14386))
* 'Manage Clusters' JupyterLab extension added for users to configure usage of Dataproc clusters managed by Interactive Beam (Python) ([BEAM-14130](https://issues.apache.org/jira/browse/BEAM-14130)).
* Pipeline drain support added for Go SDK ([BEAM-11106](https://issues.apache.org/jira/browse/BEAM-11106)). **Note: this feature is not yet fully validated and should be treated as experimental in this release.**
* `DataFrame.unstack()`, `DataFrame.pivot() ` and  `Series.unstack()`
  implemented for DataFrame API ([BEAM-13948](https://issues.apache.org/jira/browse/BEAM-13948), [BEAM-13966](https://issues.apache.org/jira/browse/BEAM-13966)).
* Support for impersonation credentials added to dataflow runner in the Java and Python SDK ([BEAM-14014](https://issues.apache.org/jira/browse/BEAM-14014)).
* Implemented Jupyterlab extension for managing Dataproc clusters ([BEAM-14130](https://issues.apache.org/jira/browse/BEAM-14130)).
* ExternalPythonTransform API added for easily invoking Python transforms from
  Java ([BEAM-14143](https://issues.apache.org/jira/browse/BEAM-14143)).
* Added Add support for Elasticsearch 8.x ([BEAM-14003](https://issues.apache.org/jira/browse/BEAM-14003)).
* Shard aware Kinesis record aggregation (AWS Sdk v2), ([BEAM-14104](https://issues.apache.org/jira/browse/BEAM-14104)).
* Upgrade to ZetaSQL 2022.04.1 ([BEAM-14348](https://issues.apache.org/jira/browse/BEAM-14348)).
* Fixed ReadFromBigQuery cannot be used with the interactive runner ([BEAM-14112](https://issues.apache.org/jira/browse/BEAM-14112)).


## Breaking Changes

* Unused functions `ShallowCloneParDoPayload()`, `ShallowCloneSideInput()`, and `ShallowCloneFunctionSpec()` have been removed from the Go SDK's pipelinex package ([BEAM-13739](https://issues.apache.org/jira/browse/BEAM-13739)).
* JmsIO requires an explicit `valueMapper` to be set ([BEAM-16308](https://issues.apache.org/jira/browse/BEAM-16308)). You can use the `TextMessageMapper` to convert `String` inputs to JMS `TestMessage`s:
```java
  JmsIO.<String>write()
        .withConnectionFactory(jmsConnectionFactory)
        .withValueMapper(new TextMessageMapper());
```
* Coders in Python are expected to inherit from Coder. ([BEAM-14351](https://issues.apache.org/jira/browse/BEAM-14351)).
* New abstract method `metadata()` added to io.filesystem.FileSystem in the
  Python SDK. ([BEAM-14314](https://issues.apache.org/jira/browse/BEAM-14314))

## Deprecations

* Flink 1.11 is no longer supported ([BEAM-14139](https://issues.apache.org/jira/browse/BEAM-14139)).
* Python 3.6 is no longer supported ([BEAM-13657](https://issues.apache.org/jira/browse/BEAM-13657)).

## Bugfixes

* Fixed Java Spanner IO NPE when ProjectID not specified in template executions (Java) ([BEAM-14405](https://issues.apache.org/jira/browse/BEAM-14405)).
* Fixed potential NPE in BigQueryServicesImpl.getErrorInfo (Java) ([BEAM-14133](https://issues.apache.org/jira/browse/BEAM-14133)).


# [2.38.0] - 2022-04-20

## I/Os
* Introduce projection pushdown optimizer to the Java SDK ([BEAM-12976](https://issues.apache.org/jira/browse/BEAM-12976)). The optimizer currently only works on the [BigQuery Storage API](https://beam.apache.org/documentation/io/built-in/google-bigquery/#storage-api), but more I/Os will be added in future releases. If you encounter a bug with the optimizer, please file a JIRA and disable the optimizer using pipeline option `--experiments=disable_projection_pushdown`.
* A new IO for Neo4j graph databases was added. ([BEAM-1857](https://issues.apache.org/jira/browse/BEAM-1857))  It has the ability to update nodes and relationships using UNWIND statements and to read data using cypher statements with parameters.
* `amazon-web-services2` has reached feature parity and is finally recommended over the earlier `amazon-web-services` and `kinesis` modules (Java). These will be deprecated in one of the next releases ([BEAM-13174](https://issues.apache.org/jira/browse/BEAM-13174)).
  * Long outstanding write support for `Kinesis` was added ([BEAM-13175](https://issues.apache.org/jira/browse/BEAM-13175)).
  * Configuration was simplified and made consistent across all IOs, including the usage of `AwsOptions` ([BEAM-13563](https://issues.apache.org/jira/browse/BEAM-13563), [BEAM-13663](https://issues.apache.org/jira/browse/BEAM-13663), [BEAM-13587](https://issues.apache.org/jira/browse/BEAM-13587)).
  * Additionally, there's a long list of recent improvements and fixes to
    `S3` Filesystem ([BEAM-13245](https://issues.apache.org/jira/browse/BEAM-13245), [BEAM-13246](https://issues.apache.org/jira/browse/BEAM-13246), [BEAM-13441](https://issues.apache.org/jira/browse/BEAM-13441), [BEAM-13445](https://issues.apache.org/jira/browse/BEAM-13445), [BEAM-14011](https://issues.apache.org/jira/browse/BEAM-14011)),
    `DynamoDB` IO ([BEAM-13209](https://issues.apache.org/jira/browse/BEAM-13009), [BEAM-13209](https://issues.apache.org/jira/browse/BEAM-13209)),
    `SQS` IO ([BEAM-13631](https://issues.apache.org/jira/browse/BEAM-13631), [BEAM-13510](https://issues.apache.org/jira/browse/BEAM-13510)) and others.

## New Features / Improvements

* Pipeline dependencies supplied through `--requirements_file` will now be staged to the runner using binary distributions (wheels) of the PyPI packages for linux_x86_64 platform ([BEAM-4032](https://issues.apache.org/jira/browse/BEAM-4032)). To restore the behavior to use source distributions, set pipeline option `--requirements_cache_only_sources`. To skip staging the packages at submission time, set pipeline option `--requirements_cache=skip` (Python).
* The Flink runner now supports Flink 1.14.x ([BEAM-13106](https://issues.apache.org/jira/browse/BEAM-13106)).
* Interactive Beam now supports remotely executing Flink pipelines on Dataproc (Python) ([BEAM-14071](https://issues.apache.org/jira/browse/BEAM-14071)).

## Breaking Changes

* (Python) Previously `DoFn.infer_output_types` was expected to return `Iterable[element_type]` where `element_type` is the PCollection elemnt type. It is now expected to return `element_type`. Take care if you have overriden `infer_output_type` in a `DoFn` (this is not common). See [BEAM-13860](https://issues.apache.org/jira/browse/BEAM-13860).
* (`amazon-web-services2`) The types of `awsRegion` / `endpoint` in `AwsOptions` changed from String to `Region` / `URI` ([BEAM-13563](https://issues.apache.org/jira/browse/BEAM-13563)).

## Deprecations

* Beam 2.38.0 will be the last minor release to support Flink 1.11.
* (`amazon-web-services2`) Client providers (`withXYZClientProvider()`) as well as IO specific `RetryConfiguration`s are deprecated, instead use `withClientConfiguration()` or `AwsOptions` to configure AWS IOs / clients.
  Custom implementations of client providers shall be replaced with a respective `ClientBuilderFactory` and configured through `AwsOptions` ([BEAM-13563](https://issues.apache.org/jira/browse/BEAM-13563)).

## Bugfixes

* Fix S3 copy for large objects (Java) ([BEAM-14011](https://issues.apache.org/jira/browse/BEAM-14011))
* Fix quadratic behavior of pipeline canonicalization (Go) ([BEAM-14128](https://issues.apache.org/jira/browse/BEAM-14128))
  * This caused unnecessarily long pre-processing times before job submission for large complex pipelines.
* Fix `pyarrow` version parsing (Python)([BEAM-14235](https://issues.apache.org/jira/browse/BEAM-14235))

## Known Issues

* Some pipelines that use Java SpannerIO may raise a NPE when the project ID is not specified ([BEAM-14405](https://issues.apache.org/jira/browse/BEAM-14405))

# [2.37.0] - 2022-03-04

## Highlights
* Java 17 support for Dataflow ([BEAM-12240](https://issues.apache.org/jira/browse/BEAM-12240)).
  * Users using Dataflow Runner V2 may see issues with state cache due to inaccurate object sizes ([BEAM-13695](https://issues.apache.org/jira/browse/BEAM-13695)).
  * ZetaSql is currently unsupported ([issue](https://github.com/google/zetasql/issues/89)).
* Python 3.9 support in Apache Beam ([BEAM-12000](https://issues.apache.org/jira/browse/BEAM-12000)).

## I/Os

* Go SDK now has wrappers for the following Cross Language Transforms from Java, along with automatic expansion service startup for each.
    *  JDBCIO ([BEAM-13293](https://issues.apache.org/jira/browse/BEAM-13293)).
    *  Debezium ([BEAM-13761](https://issues.apache.org/jira/browse/BEAM-13761)).
    *  BeamSQL ([BEAM-13683](https://issues.apache.org/jira/browse/BEAM-13683)).
    *  BiqQuery ([BEAM-13732](https://issues.apache.org/jira/browse/BEAM-13732)).
    *  KafkaIO now also has automatic expansion service startup. ([BEAM-13821](https://issues.apache.org/jira/browse/BEAM-13821)).

## New Features / Improvements

* DataFrame API now supports pandas 1.4.x ([BEAM-13605](https://issues.apache.org/jira/browse/BEAM-13605)).
* Go SDK DoFns can now observe trigger panes directly ([BEAM-13757](https://issues.apache.org/jira/browse/BEAM-13757)).
* Added option to specify a caching directory in Interactive Beam (Python) ([BEAM-13685](https://issues.apache.org/jira/browse/BEAM-13685)).
* Added support for caching batch pipelines to GCS in Interactive Beam (Python) ([BEAM-13734](https://issues.apache.org/jira/browse/BEAM-13734)).

## Breaking Changes

## Deprecations

## Bugfixes

## Known Issues

* On rare occations, Python Datastore source may swallow some exceptions. Users are adviced to upgrade to Beam 2.38.0 or later ([BEAM-14282](https://issues.apache.org/jira/browse/BEAM-14282))
* On rare occations, Python GCS source may swallow some exceptions. Users are adviced to upgrade to Beam 2.38.0 or later ([BEAM-14282](https://issues.apache.org/jira/browse/BEAM-14282))

# [2.36.0] - 2022-02-07

## I/Os

* Support for stopReadTime on KafkaIO SDF (Java).([BEAM-13171](https://issues.apache.org/jira/browse/BEAM-13171)).
* Added ability to register URI schemes to use the S3 protocol via FileIO using amazon-web-services2 (amazon-web-services already had this ability). ([BEAM-12435](https://issues.apache.org/jira/brows/BEAM-12435), [BEAM-13245](https://issues.apache.org/jira/brows/BEAM-13245)).

## New Features / Improvements

* Added support for cloudpickle as a pickling library for Python SDK ([BEAM-8123](https://issues.apache.org/jira/browse/BEAM-8123)). To use cloudpickle, set pipeline option: --pickler_lib=cloudpickle
* Added option to specify triggering frequency when streaming to BigQuery (Python) ([BEAM-12865](https://issues.apache.org/jira/browse/BEAM-12865)).
* Added option to enable caching uploaded artifacts across job runs for Python Dataflow jobs ([BEAM-13459](https://issues.apache.org/jira/browse/BEAM-13459)).  To enable, set pipeline option: --enable_artifact_caching, this will be enabled by default in a future release.

## Breaking Changes

* Updated the jedis from 3.x to 4.x to Java RedisIO. If you are using RedisIO and using jedis directly, please refer to [this page](https://github.com/redis/jedis/blob/v4.0.0/docs/3to4.md) to update it. ([BEAM-12092](https://issues.apache.org/jira/browse/BEAM-12092)).
* Datatype of timestamp fields in `SqsMessage` for AWS IOs for SDK v2 was changed from `String` to `long`, visibility of all fields was fixed from `package private` to `public` [BEAM-13638](https://issues.apache.org/jira/browse/BEAM-13638).

## Bugfixes

* Properly check output timestamps on elements output from DoFns, timers, and onWindowExpiration in Java [BEAM-12931](https://issues.apache.org/jira/browse/BEAM-12931).
* Fixed a bug with DeferredDataFrame.xs when used with a non-tuple key
  ([BEAM-13421](https://issues.apache.org/jira/browse/BEAM-13421])).

# Known Issues

* Users may encounter an unexpected java.lang.ArithmeticException when outputting a timestamp
  for an element further than allowedSkew from an allowed DoFN skew set to a value more than
  Integer.MAX_VALUE.
* On rare occations, Python Datastore source may swallow some exceptions. Users are adviced to upgrade to Beam 2.38.0 or later ([BEAM-14282](https://issues.apache.org/jira/browse/BEAM-14282))
* On rare occations, Python GCS source may swallow some exceptions. Users are adviced to upgrade to Beam 2.38.0 or later ([BEAM-14282](https://issues.apache.org/jira/browse/BEAM-14282))
* On rare occations, Java SpannerIO source may swallow some exceptions. Users are adviced to upgrade to Beam 2.37.0 or later ([BEAM-14005](https://issues.apache.org/jira/browse/BEAM-14005))

# [2.35.0] - 2021-12-29

## Highlights

* MultiMap side inputs are now supported by the Go SDK ([BEAM-3293](https://issues.apache.org/jira/browse/BEAM-3293)).
* Side inputs are supported within Splittable DoFns for Dataflow Runner V1 and Dataflow Runner V2. ([BEAM-12522](https://issues.apache.org/jira/browse/BEAM-12522)).
* Upgrades Log4j version used in test suites (Apache Beam testing environment only, not for end user consumption) to 2.17.0([BEAM-13434](https://issues.apache.org/jira/browse/BEAM-13434)).
    Note that Apache Beam versions do not depend on the Log4j 2 dependency (log4j-core) impacted by [CVE-2021-44228](https://cve.mitre.org/cgi-bin/cvename.cgi?name=CVE-2021-44228).
    However we urge users to update direct and indirect dependencies (if any) on Log4j 2 to the latest version by updating their build configuration and redeploying impacted pipelines.

## I/Os

* We changed the data type for ranges in `JdbcIO.readWithPartitions` from `int` to `long` ([BEAM-13149](https://issues.apache.org/jira/browse/BEAM-13149)).
    This is a relatively minor breaking change, which we're implementing to improve the usability of the transform without increasing cruft.
    This transform is relatively new, so we may implement other breaking changes in the future to improve its usability.
* Side inputs are supported within Splittable DoFns for Dataflow Runner V1 and Dataflow Runner V2. ([BEAM-12522](https://issues.apache.org/jira/browse/BEAM-12522)).

## New Features / Improvements

* Added custom delimiters to Python TextIO reads ([BEAM-12730](https://issues.apache.org/jira/browse/BEAM-12730)).
* Added escapechar parameter to Python TextIO reads ([BEAM-13189](https://issues.apache.org/jira/browse/BEAM-13189)).
* Splittable reading is enabled by default while reading data with ParquetIO ([BEAM-12070](https://issues.apache.org/jira/browse/BEAM-12070)).
* DoFn Execution Time metrics added to Go ([BEAM-13001](https://issues.apache.org/jira/browse/BEAM-13001)).
* Cross-bundle side input caching is now available in the Go SDK for runners that support the feature by setting the EnableSideInputCache hook ([BEAM-11097](https://issues.apache.org/jira/browse/BEAM-11097)).
* Upgraded the GCP Libraries BOM version to 24.0.0 and associated dependencies ([BEAM-11205](
  https://issues.apache.org/jira/browse/BEAM-11205)). For Google Cloud client library versions set by this BOM,
  see [this table](https://storage.googleapis.com/cloud-opensource-java-dashboard/com.google.cloud/libraries-bom/24.0.0/artifact_details.html).
* Removed avro-python3 dependency in AvroIO. Fastavro has already been our Avro library of choice on Python 3. Boolean use_fastavro is left for api compatibility, but will have no effect.([BEAM-13016](https://github.com/apache/beam/pull/15900)).
* MultiMap side inputs are now supported by the Go SDK ([BEAM-3293](https://issues.apache.org/jira/browse/BEAM-3293)).
* Remote packages can now be downloaded from locations supported by apache_beam.io.filesystems. The files will be downloaded on Stager and uploaded to staging location. For more information, see [BEAM-11275](https://issues.apache.org/jira/browse/BEAM-11275)

## Breaking Changes

* A new URN convention was adopted for cross-language transforms and existing URNs were updated. This may break advanced use-cases, for example, if a custom expansion service is used to connect diffrent Beam Java and Python versions. ([BEAM-12047](https://issues.apache.org/jira/browse/BEAM-12047)).
* The upgrade to Calcite 1.28.0 introduces a breaking change in the SUBSTRING function in SqlTransform, when used with the Calcite dialect ([BEAM-13099](https://issues.apache.org/jira/browse/BEAM-13099), [CALCITE-4427](https://issues.apache.org/jira/browse/CALCITE-4427)).
* ListShards (with DescribeStreamSummary) is used instead of DescribeStream to list shards in Kinesis streams (AWS SDK v2). Due to this change, as mentioned in [AWS documentation](https://docs.aws.amazon.com/kinesis/latest/APIReference/API_ListShards.html), for fine-grained IAM policies it is required to update them to allow calls to ListShards and DescribeStreamSummary APIs. For more information, see [Controlling Access to Amazon Kinesis Data Streams](https://docs.aws.amazon.com/streams/latest/dev/controlling-access.html) ([BEAM-13233](https://issues.apache.org/jira/browse/BEAM-13233)).

## Deprecations

* Non-splittable reading is deprecated while reading data with ParquetIO ([BEAM-12070](https://issues.apache.org/jira/browse/BEAM-12070)).

## Bugfixes

* Properly map main input windows to side input windows by default (Go)
  ([BEAM-11087](https://issues.apache.org/jira/browse/BEAM-11087)).
* Fixed data loss when writing to DynamoDB without setting deduplication key names (Java)
  ([BEAM-13009](https://issues.apache.org/jira/browse/BEAM-13009)).
* Go SDK Examples now have types and functions registered. (Go) ([BEAM-5378](https://issues.apache.org/jira/browse/BEAM-5378))

## Known Issues

* Users of beam-sdks-java-io-hcatalog (and beam-sdks-java-extensions-sql-hcatalog) must take care to override the transitive log4j dependency when they add a hive dependency ([BEAM-13499](https://issues.apache.org/jira/browse/BEAM-13499)).
* On rare occations, Python Datastore source may swallow some exceptions. Users are adviced to upgrade to Beam 2.38.0 or later ([BEAM-14282](https://issues.apache.org/jira/browse/BEAM-14282))
* On rare occations, Python GCS source may swallow some exceptions. Users are adviced to upgrade to Beam 2.38.0 or later ([BEAM-14282](https://issues.apache.org/jira/browse/BEAM-14282))
* On rare occations, Java SpannerIO source may swallow some exceptions. Users are adviced to upgrade to Beam 2.37.0 or later ([BEAM-14005](https://issues.apache.org/jira/browse/BEAM-14005))

# [2.34.0] - 2021-11-11

## Highlights

* The Beam Java API for Calcite SqlTransform is no longer experimental ([BEAM-12680](https://issues.apache.org/jira/browse/BEAM-12680)).
* Python's ParDo (Map, FlatMap, etc.) transforms now suport a `with_exception_handling` option for easily ignoring bad records and implementing the dead letter pattern.

## I/Os

* `ReadFromBigQuery` and `ReadAllFromBigQuery` now run queries with BATCH priority by default. The `query_priority` parameter is introduced to the same transforms to allow configuring the query priority (Python) ([BEAM-12913](https://issues.apache.org/jira/browse/BEAM-12913)).
* [EXPERIMENTAL] Support for [BigQuery Storage Read API](https://cloud.google.com/bigquery/docs/reference/storage) added to `ReadFromBigQuery`. The newly introduced `method` parameter can be set as `DIRECT_READ` to use the Storage Read API. The default is `EXPORT` which invokes a BigQuery export request. (Python) ([BEAM-10917](https://issues.apache.org/jira/browse/BEAM-10917)).
* [EXPERIMENTAL] Added `use_native_datetime` parameter to `ReadFromBigQuery` to configure the return type of [DATETIME](https://cloud.google.com/bigquery/docs/reference/standard-sql/data-types#datetime_type) fields when using `ReadFromBigQuery`. This parameter can *only* be used when `method = DIRECT_READ`(Python) ([BEAM-10917](https://issues.apache.org/jira/browse/BEAM-10917)).
* [EXPERIMENTAL] Added support for writing to [Redis Streams](https://redis.io/topics/streams-intro) as a sink in RedisIO ([BEAM-13159](https://issues.apache.org/jira/browse/BEAM-13159))

## New Features / Improvements

* Upgraded to Calcite 1.26.0 ([BEAM-9379](https://issues.apache.org/jira/browse/BEAM-9379)).
* Added a new `dataframe` extra to the Python SDK that tracks `pandas` versions
  we've verified compatibility with. We now recommend installing Beam with `pip
  install apache-beam[dataframe]` when you intend to use the DataFrame API
  ([BEAM-12906](https://issues.apache.org/jira/browse/BEAM-12906)).
* Added an [example](https://github.com/cometta/python-apache-beam-spark) of deploying Python Apache Beam job with Spark Cluster

## Breaking Changes

* SQL Rows are no longer flattened ([BEAM-5505](https://issues.apache.org/jira/browse/BEAM-5505)).
* [Go SDK] beam.TryCrossLanguage's signature now matches beam.CrossLanguage. Like other Try functions it returns an error instead of panicking. ([BEAM-9918](https://issues.apache.org/jira/browse/BEAM-9918)).
* [BEAM-12925](https://jira.apache.org/jira/browse/BEAM-12925) was fixed. It used to silently pass incorrect null data read from JdbcIO. Pipelines affected by this will now start throwing failures instead of silently passing incorrect data.

## Bugfixes

* Fixed error while writing multiple DeferredFrames to csv (Python) ([BEAM-12701](https://issues.apache.org/jira/browse/BEAM-12701)).
* Fixed error when importing the DataFrame API with pandas 1.0.x installed ([BEAM-12945](https://issues.apache.org/jira/browse/BEAM-12945)).
* Fixed top.SmallestPerKey implementation in the Go SDK ([BEAM-12946](https://issues.apache.org/jira/browse/BEAM-12946)).

## Known Issues

* On rare occations, Python Datastore source may swallow some exceptions. Users are adviced to upgrade to Beam 2.38.0 or later ([BEAM-14282](https://issues.apache.org/jira/browse/BEAM-14282))
* On rare occations, Python GCS source may swallow some exceptions. Users are adviced to upgrade to Beam 2.38.0 or later ([BEAM-14282](https://issues.apache.org/jira/browse/BEAM-14282))
* On rare occations, Java SpannerIO source may swallow some exceptions. Users are adviced to upgrade to Beam 2.37.0 or later ([BEAM-14005](https://issues.apache.org/jira/browse/BEAM-14005))

# [2.33.0] - 2021-10-07

## Highlights

* Go SDK is no longer experimental, and is officially part of the Beam release process.
  * Matching Go SDK containers are published on release.
  * Batch usage is well supported, and tested on Flink, Spark, and the Python Portable Runner.
    * SDK Tests are also run against Google Cloud Dataflow, but this doesn't indicate reciprical support.
  * The SDK supports Splittable DoFns, Cross Language transforms, and most Beam Model basics.
  * Go Modules are now used for dependency management.
    * This is a breaking change, see Breaking Changes for resolution.
    * Easier path to contribute to the Go SDK, no need to set up a GO\_PATH.
    * Minimum Go version is now Go v1.16
  * See the announcement blogpost for full information once published.

<!--
## I/Os

* Support for X source added (Java/Python) ([BEAM-X](https://issues.apache.org/jira/browse/BEAM-X)).
-->

## New Features / Improvements

* Projection pushdown in SchemaIO ([BEAM-12609](https://issues.apache.org/jira/browse/BEAM-12609)).
* Upgrade Flink runner to Flink versions 1.13.2, 1.12.5 and 1.11.4 ([BEAM-10955](https://issues.apache.org/jira/browse/BEAM-10955)).

## Breaking Changes

* Go SDK pipelines require new import paths to use this release due to migration to Go Modules.
  * `go.mod` files will need to change to require `github.com/apache/beam/sdks/v2`.
  * Code depending on beam imports need to include v2 on the module path.
    * Fix by'v2' to the import paths, turning  `.../sdks/go/...` to `.../sdks/v2/go/...`
  * No other code change should be required to use v2.33.0 of the Go SDK.
* Since release 2.30.0, "The AvroCoder changes for BEAM-2303 \[changed\] the reader/writer from the Avro ReflectDatum* classes to the SpecificDatum* classes" (Java). This default behavior change has been reverted in this release. Use the `useReflectApi` setting to control it ([BEAM-12628](https://issues.apache.org/jira/browse/BEAM-12628)).

## Deprecations

* Python GBK will stop supporting unbounded PCollections that have global windowing and a default trigger in Beam 2.34. This can be overriden with `--allow_unsafe_triggers`. ([BEAM-9487](https://issues.apache.org/jira/browse/BEAM-9487)).
* Python GBK will start requiring safe triggers or the `--allow_unsafe_triggers` flag starting with Beam 2.34. ([BEAM-9487](https://issues.apache.org/jira/browse/BEAM-9487)).

## Bug fixes

* Workaround to not delete orphaned files to avoid missing events when using Python WriteToFiles in streaming pipeline ([BEAM-12950](https://issues.apache.org/jira/browse/BEAM-12950)))

## Known Issues

* Spark 2.x users will need to update Spark's Jackson runtime dependencies (`spark.jackson.version`) to at least version 2.9.2, due to Beam updating its dependencies.
* Go SDK jobs may produce "Failed to deduce Step from MonitoringInfo" messages following successful job execution. The messages are benign and don't indicate job failure. These are due to not yet handling PCollection metrics.
* On rare occations, Python GCS source may swallow some exceptions. Users are adviced to upgrade to Beam 2.38.0 or later ([BEAM-14282](https://issues.apache.org/jira/browse/BEAM-14282))

# [2.32.0] - 2021-08-25

## Highlights
* The [Beam DataFrame
  API](https://beam.apache.org/documentation/dsls/dataframes/overview/) is no
  longer experimental! We've spent the time since the [2.26.0 preview
  announcement](https://beam.apache.org/blog/dataframe-api-preview-available/)
  implementing the most frequently used pandas operations
  ([BEAM-9547](https://issues.apache.org/jira/browse/BEAM-9547)), improving
  [documentation](https://beam.apache.org/releases/pydoc/current/apache_beam.dataframe.html)
  and [error messages](https://issues.apache.org/jira/browse/BEAM-12028),
  adding
  [examples](https://github.com/apache/beam/tree/master/sdks/python/apache_beam/examples/dataframe),
  integrating DataFrames with [interactive
  Beam](https://beam.apache.org/releases/pydoc/current/apache_beam.runners.interactive.interactive_beam.html),
  and of course finding and fixing
  [bugs](https://issues.apache.org/jira/issues/?jql=project%3DBEAM%20AND%20issuetype%3DBug%20AND%20status%3DResolved%20AND%20component%3Ddsl-dataframe).
  Leaving experimental just means that we now have high confidence in the API
  and recommend its use for production workloads. We will continue to improve
  the API, guided by your
  [feedback](https://beam.apache.org/community/contact-us/).


## I/Os

* New experimental Firestore connector in Java SDK, providing sources and sinks to Google Cloud Firestore ([BEAM-8376](https://issues.apache.org/jira/browse/BEAM-8376)).
* Added ability to use JdbcIO.Write.withResults without statement and preparedStatementSetter. ([BEAM-12511](https://issues.apache.org/jira/browse/BEAM-12511))
- Added ability to register URI schemes to use the S3 protocol via FileIO. ([BEAM-12435](https://issues.apache.org/jira/browse/BEAM-12435)).
* Respect number of shards set in SnowflakeWrite batch mode. ([BEAM-12715](https://issues.apache.org/jira/browse/BEAM-12715))
* Java SDK: Update Google Cloud Healthcare IO connectors from using v1beta1 to using the GA version.

## New Features / Improvements

* Add support to convert Beam Schema to Avro Schema for JDBC LogicalTypes:
  `VARCHAR`, `NVARCHAR`, `LONGVARCHAR`, `LONGNVARCHAR`, `DATE`, `TIME`
  (Java)([BEAM-12385](https://issues.apache.org/jira/browse/BEAM-12385)).
* Reading from JDBC source by partitions (Java) ([BEAM-12456](https://issues.apache.org/jira/browse/BEAM-12456)).
* PubsubIO can now write to a dead-letter topic after a parsing error (Java)([BEAM-12474](https://issues.apache.org/jira/browse/BEAM-12474)).
* New append-only option for Elasticsearch sink (Java) [BEAM-12601](https://issues.apache.org/jira/browse/BEAM-12601)
* DatastoreIO: Write and delete operations now follow automatic gradual ramp-up, in line with best practices (Java/Python) ([BEAM-12260](https://issues.apache.org/jira/browse/BEAM-12260), [BEAM-12272](https://issues.apache.org/jira/browse/BEAM-12272)).

## Breaking Changes

* ListShards (with DescribeStreamSummary) is used instead of DescribeStream to list shards in Kinesis streams. Due to this change, as mentioned in [AWS documentation](https://docs.aws.amazon.com/kinesis/latest/APIReference/API_ListShards.html), for fine-grained IAM policies it is required to update them to allow calls to ListShards and DescribeStreamSummary APIs. For more information, see [Controlling Access to Amazon Kinesis Data Streams](https://docs.aws.amazon.com/streams/latest/dev/controlling-access.html) ([BEAM-12225](https://issues.apache.org/jira/browse/BEAM-12225)).

## Deprecations

* Python GBK will stop supporting unbounded PCollections that have global windowing and a default trigger in Beam 2.33. This can be overriden with `--allow_unsafe_triggers`. ([BEAM-9487](https://issues.apache.org/jira/browse/BEAM-9487)).
* Python GBK will start requiring safe triggers or the `--allow_unsafe_triggers` flag starting with Beam 2.33. ([BEAM-9487](https://issues.apache.org/jira/browse/BEAM-9487)).

## Bugfixes

* Fixed race condition in RabbitMqIO causing duplicate acks (Java) ([BEAM-6516](https://issues.apache.org/jira/browse/BEAM-6516)))

## Known Issues
* On rare occations, Python GCS source may swallow some exceptions. Users are adviced to upgrade to Beam 2.38.0 or later ([BEAM-14282](https://issues.apache.org/jira/browse/BEAM-14282))

# [2.31.0] - 2021-07-08

## I/Os

* Fixed bug in ReadFromBigQuery when a RuntimeValueProvider is used as value of table argument (Python) ([BEAM-12514](https://issues.apache.org/jira/browse/BEAM-12514)).

## New Features / Improvements

* `CREATE FUNCTION` DDL statement added to Calcite SQL syntax. `JAR` and `AGGREGATE` are now reserved keywords. ([BEAM-12339](https://issues.apache.org/jira/browse/BEAM-12339)).
* Flink 1.13 is now supported by the Flink runner ([BEAM-12277](https://issues.apache.org/jira/browse/BEAM-12277)).
* Python `TriggerFn` has a new `may_lose_data` method to signal potential data loss. Default behavior assumes safe (necessary for backwards compatibility). See Deprecations for potential impact of overriding this. ([BEAM-9487](https://issues.apache.org/jira/browse/BEAM-9487)).

## Breaking Changes

* Python Row objects are now sensitive to field order. So `Row(x=3, y=4)` is no
  longer considered equal to `Row(y=4, x=3)` (BEAM-11929).
* Kafka Beam SQL tables now ascribe meaning to the LOCATION field; previously
  it was ignored if provided.
* `TopCombineFn` disallow `compare` as its argument (Python) ([BEAM-7372](https://issues.apache.org/jira/browse/BEAM-7372)).
* Drop support for Flink 1.10 ([BEAM-12281](https://issues.apache.org/jira/browse/BEAM-12281)).

## Deprecations

* Python GBK will stop supporting unbounded PCollections that have global windowing and a default trigger in Beam 2.33. This can be overriden with `--allow_unsafe_triggers`. ([BEAM-9487](https://issues.apache.org/jira/browse/BEAM-9487)).
* Python GBK will start requiring safe triggers or the `--allow_unsafe_triggers` flag starting with Beam 2.33. ([BEAM-9487](https://issues.apache.org/jira/browse/BEAM-9487)).

# [2.30.0] - 2021-06-09

## I/Os

* Allow splitting apart document serialization and IO for ElasticsearchIO
* Support Bulk API request size optimization through addition of ElasticsearchIO.Write.withStatefulBatches

## New Features / Improvements

* Added capability to declare resource hints in Java and Python SDKs ([BEAM-2085](https://issues.apache.org/jira/browse/BEAM-2085)).
* Added Spanner IO Performance tests for read and write. (Python) ([BEAM-10029](https://issues.apache.org/jira/browse/BEAM-10029)).
* Added support for accessing GCP PubSub Message ordering keys, message IDs and message publish timestamp (Python) ([BEAM-7819](https://issues.apache.org/jira/browse/BEAM-7819)).
* DataFrame API: Added support for collecting DataFrame objects in interactive Beam ([BEAM-11855](https://issues.apache.org/jira/browse/BEAM-11855))
* DataFrame API: Added [apache_beam.examples.dataframe](https://github.com/apache/beam/tree/master/sdks/python/apache_beam/examples/dataframe) module ([BEAM-12024](https://issues.apache.org/jira/browse/BEAM-12024))
* Upgraded the GCP Libraries BOM version to 20.0.0 ([BEAM-11205](https://issues.apache.org/jira/browse/BEAM-11205)).
  For Google Cloud client library versions set by this BOM, see [this table](https://storage.googleapis.com/cloud-opensource-java-dashboard/com.google.cloud/libraries-bom/20.0.0/artifact_details.html).

## Breaking Changes

* Drop support for Flink 1.8 and 1.9 ([BEAM-11948](https://issues.apache.org/jira/browse/BEAM-11948)).
* MongoDbIO: Read.withFilter() and Read.withProjection() are removed since they are deprecated since
  Beam 2.12.0 ([BEAM-12217](https://issues.apache.org/jira/browse/BEAM-12217)).
* RedisIO.readAll() was removed since it was deprecated since Beam 2.13.0. Please use
  RedisIO.readKeyPatterns() for the equivalent functionality.
  ([BEAM-12214](https://issues.apache.org/jira/browse/BEAM-12214)).
* MqttIO.create() with clientId constructor removed because it was deprecated since Beam
  2.13.0 ([BEAM-12216](https://issues.apache.org/jira/browse/BEAM-12216)).

# [2.29.0] - 2021-04-29

## Highlights

* Spark Classic and Portable runners officially support Spark 3 ([BEAM-7093](https://issues.apache.org/jira/browse/BEAM-7093)).
* Official Java 11 support for most runners (Dataflow, Flink, Spark) ([BEAM-2530](https://issues.apache.org/jira/browse/BEAM-2530)).
* DataFrame API now supports GroupBy.apply ([BEAM-11628](https://issues.apache.org/jira/browse/BEAM-11628)).

## I/Os

* Added support for S3 filesystem on AWS SDK V2 (Java) ([BEAM-7637](https://issues.apache.org/jira/browse/BEAM-7637))

## New Features / Improvements

* DataFrame API now supports pandas 1.2.x ([BEAM-11531](https://issues.apache.org/jira/browse/BEAM-11531)).
* Multiple DataFrame API bugfixes ([BEAM-12071](https://issues.apache.org/jira/browse/BEAM-12071), [BEAM-11929](https://issues.apache.org/jira/browse/BEAM-11929))

## Breaking Changes

* Deterministic coding enforced for GroupByKey and Stateful DoFns.  Previously non-deterministic coding was allowed, resulting in keys not properly being grouped in some cases. ([BEAM-11719](https://issues.apache.org/jira/browse/BEAM-11719))
  To restore the old behavior, one can register `FakeDeterministicFastPrimitivesCoder` with
  `beam.coders.registry.register_fallback_coder(beam.coders.coders.FakeDeterministicFastPrimitivesCoder())`
  or use the `allow_non_deterministic_key_coders` pipeline option.

## Deprecations

* Support for Flink 1.8 and 1.9 will be removed in the next release (2.30.0) ([BEAM-11948](https://issues.apache.org/jira/browse/BEAM-11948)).

# [2.28.0] - 2021-02-22

## Highlights
* Many improvements related to Parquet support ([BEAM-11460](https://issues.apache.org/jira/browse/BEAM-11460), [BEAM-8202](https://issues.apache.org/jira/browse/BEAM-8202), and [BEAM-11526](https://issues.apache.org/jira/browse/BEAM-11526))
* Hash Functions in BeamSQL ([BEAM-10074](https://issues.apache.org/jira/browse/BEAM-10074))
* Hash functions in ZetaSQL ([BEAM-11624](https://issues.apache.org/jira/browse/BEAM-11624))
* Create ApproximateDistinct using HLL Impl ([BEAM-10324](https://issues.apache.org/jira/browse/BEAM-10324))

## I/Os

* SpannerIO supports using BigDecimal for Numeric fields ([BEAM-11643](https://issues.apache.org/jira/browse/BEAM-11643))
* Add Beam schema support to ParquetIO ([BEAM-11526](https://issues.apache.org/jira/browse/BEAM-11526))
* Support ParquetTable Writer ([BEAM-8202](https://issues.apache.org/jira/browse/BEAM-8202))
* GCP BigQuery sink (streaming inserts) uses runner determined sharding ([BEAM-11408](https://issues.apache.org/jira/browse/BEAM-11408))
* PubSub support types: TIMESTAMP, DATE, TIME, DATETIME ([BEAM-11533](https://issues.apache.org/jira/browse/BEAM-11533))

## New Features / Improvements

* ParquetIO add methods _readGenericRecords_ and _readFilesGenericRecords_ can read files with an unknown schema. See [PR-13554](https://github.com/apache/beam/pull/13554) and ([BEAM-11460](https://issues.apache.org/jira/browse/BEAM-11460))
* Added support for thrift in KafkaTableProvider ([BEAM-11482](https://issues.apache.org/jira/browse/BEAM-11482))
* Added support for HadoopFormatIO to skip key/value clone ([BEAM-11457](https://issues.apache.org/jira/browse/BEAM-11457))
* Support Conversion to GenericRecords in Convert.to transform ([BEAM-11571](https://issues.apache.org/jira/browse/BEAM-11571)).
* Support writes for Parquet Tables in Beam SQL ([BEAM-8202](https://issues.apache.org/jira/browse/BEAM-8202)).
* Support reading Parquet files with unknown schema ([BEAM-11460](https://issues.apache.org/jira/browse/BEAM-11460))
* Support user configurable Hadoop Configuration flags for ParquetIO ([BEAM-11527](https://issues.apache.org/jira/browse/BEAM-11527))
* Expose commit_offset_in_finalize and timestamp_policy to ReadFromKafka ([BEAM-11677](https://issues.apache.org/jira/browse/BEAM-11677))
* S3 options does not provided to boto3 client while using FlinkRunner and Beam worker pool container ([BEAM-11799](https://issues.apache.org/jira/browse/BEAM-11799))
* HDFS not deduplicating identical configuration paths ([BEAM-11329](https://issues.apache.org/jira/browse/BEAM-11329))
* Hash Functions in BeamSQL ([BEAM-10074](https://issues.apache.org/jira/browse/BEAM-10074))
* Create ApproximateDistinct using HLL Impl ([BEAM-10324](https://issues.apache.org/jira/browse/BEAM-10324))
* Add Beam schema support to ParquetIO ([BEAM-11526](https://issues.apache.org/jira/browse/BEAM-11526))
* Add a Deque Encoder ([BEAM-11538](https://issues.apache.org/jira/browse/BEAM-11538))
* Hash functions in ZetaSQL ([BEAM-11624](https://issues.apache.org/jira/browse/BEAM-11624))
* Refactor ParquetTableProvider ([](https://issues.apache.org/jira/browse/))
* Add JVM properties to JavaJobServer ([BEAM-8344](https://issues.apache.org/jira/browse/BEAM-8344))
* Single source of truth for supported Flink versions ([](https://issues.apache.org/jira/browse/))
* Use metric for Python BigQuery streaming insert API latency logging ([BEAM-11018](https://issues.apache.org/jira/browse/BEAM-11018))
* Use metric for Java BigQuery streaming insert API latency logging ([BEAM-11032](https://issues.apache.org/jira/browse/BEAM-11032))
* Upgrade Flink runner to Flink versions 1.12.1 and 1.11.3 ([BEAM-11697](https://issues.apache.org/jira/browse/BEAM-11697))
* Upgrade Beam base image to use Tensorflow 2.4.1 ([BEAM-11762](https://issues.apache.org/jira/browse/BEAM-11762))
* Create Beam GCP BOM ([BEAM-11665](https://issues.apache.org/jira/browse/BEAM-11665))

## Breaking Changes

* The Java artifacts "beam-sdks-java-io-kinesis", "beam-sdks-java-io-google-cloud-platform", and
  "beam-sdks-java-extensions-sql-zetasql" declare Guava 30.1-jre dependency (It was 25.1-jre in Beam 2.27.0).
  This new Guava version may introduce dependency conflicts if your project or dependencies rely
  on removed APIs. If affected, ensure to use an appropriate Guava version via `dependencyManagement` in Maven and
  `force` in Gradle.


# [2.27.0] - 2021-01-08

## I/Os
* ReadFromMongoDB can now be used with MongoDB Atlas (Python) ([BEAM-11266](https://issues.apache.org/jira/browse/BEAM-11266).)
* ReadFromMongoDB/WriteToMongoDB will mask password in display_data (Python) ([BEAM-11444](https://issues.apache.org/jira/browse/BEAM-11444).)
* Support for X source added (Java/Python) ([BEAM-X](https://issues.apache.org/jira/browse/BEAM-X)).
* There is a new transform `ReadAllFromBigQuery` that can receive multiple requests to read data from BigQuery at pipeline runtime. See [PR 13170](https://github.com/apache/beam/pull/13170), and [BEAM-9650](https://issues.apache.org/jira/browse/BEAM-9650).

## New Features / Improvements

* Beam modules that depend on Hadoop are now tested for compatibility with Hadoop 3 ([BEAM-8569](https://issues.apache.org/jira/browse/BEAM-8569)). (Hive/HCatalog pending)
* Publishing Java 11 SDK container images now supported as part of Apache Beam release process. ([BEAM-8106](https://issues.apache.org/jira/browse/BEAM-8106))
* Added Cloud Bigtable Provider extension to Beam SQL ([BEAM-11173](https://issues.apache.org/jira/browse/BEAM-11173), [BEAM-11373](https://issues.apache.org/jira/browse/BEAM-11373))
* Added a schema provider for thrift data ([BEAM-11338](https://issues.apache.org/jira/browse/BEAM-11338))
* Added combiner packing pipeline optimization to Dataflow runner. ([BEAM-10641](https://issues.apache.org/jira/browse/BEAM-10641))
* Support for the Deque structure by adding a coder ([BEAM-11538](https://issues.apache.org/jira/browse/BEAM-11538))

## Breaking Changes

* HBaseIO hbase-shaded-client dependency should be now provided by the users ([BEAM-9278](https://issues.apache.org/jira/browse/BEAM-9278)).
* `--region` flag in amazon-web-services2 was replaced by `--awsRegion` ([BEAM-11331](https://issues.apache.org/jira/projects/BEAM/issues/BEAM-11331)).

# [2.26.0] - 2020-12-11

## Highlights

* Splittable DoFn is now the default for executing the Read transform for Java based runners (Spark with bounded pipelines) in addition to existing runners from the 2.25.0 release (Direct, Flink, Jet, Samza, Twister2). The expected output of the Read transform is unchanged. Users can opt-out using `--experiments=use_deprecated_read`. The Apache Beam community is looking for feedback for this change as the community is planning to make this change permanent with no opt-out. If you run into an issue requiring the opt-out, please send an e-mail to [user@beam.apache.org](mailto:user@beam.apache.org) specifically referencing BEAM-10670 in the subject line and why you needed to opt-out. (Java) ([BEAM-10670](https://issues.apache.org/jira/browse/BEAM-10670))

## I/Os

* Java BigQuery streaming inserts now have timeouts enabled by default. Pass `--HTTPWriteTimeout=0` to revert to the old behavior. ([BEAM-6103](https://issues.apache.org/jira/browse/BEAM-6103))
* Added support for Contextual Text IO (Java), a version of text IO that provides metadata about the records ([BEAM-10124](https://issues.apache.org/jira/browse/BEAM-10124)). Support for this IO is currently experimental. Specifically, **there are no update-compatibility guarantees** for streaming jobs with this IO between current future verisons of Apache Beam SDK.

## New Features / Improvements
* Added support for avro payload format in Beam SQL Kafka Table ([BEAM-10885](https://issues.apache.org/jira/browse/BEAM-10885))
* Added support for json payload format in Beam SQL Kafka Table ([BEAM-10893](https://issues.apache.org/jira/browse/BEAM-10893))
* Added support for protobuf payload format in Beam SQL Kafka Table ([BEAM-10892](https://issues.apache.org/jira/browse/BEAM-10892))
* Added support for avro payload format in Beam SQL Pubsub Table ([BEAM-5504](https://issues.apache.org/jira/browse/BEAM-5504))
* Added option to disable unnecessary copying between operators in Flink Runner (Java) ([BEAM-11146](https://issues.apache.org/jira/browse/BEAM-11146))
* Added CombineFn.setup and CombineFn.teardown to Python SDK. These methods let you initialize the CombineFn's state before any of the other methods of the CombineFn is executed and clean that state up later on. If you are using Dataflow, you need to enable Dataflow Runner V2 by passing `--experiments=use_runner_v2` before using this feature. ([BEAM-3736](https://issues.apache.org/jira/browse/BEAM-3736))
* Added support for NestedValueProvider for the Python SDK ([BEAM-10856](https://issues.apache.org/jira/browse/BEAM-10856)).

## Breaking Changes

* BigQuery's DATETIME type now maps to Beam logical type org.apache.beam.sdk.schemas.logicaltypes.SqlTypes.DATETIME
* Pandas 1.x is now required for dataframe operations.

## Known Issues

* Non-idempotent combiners built via `CombineFn.from_callable()` or `CombineFn.maybe_from_callable()` can lead to incorrect behavior. ([BEAM-11522](https://issues.apache.org/jira/browse/BEAM-11522)).


# [2.25.0] - 2020-10-23

## Highlights

* Splittable DoFn is now the default for executing the Read transform for Java based runners (Direct, Flink, Jet, Samza, Twister2). The expected output of the Read transform is unchanged. Users can opt-out using `--experiments=use_deprecated_read`. The Apache Beam community is looking for feedback for this change as the community is planning to make this change permanent with no opt-out. If you run into an issue requiring the opt-out, please send an e-mail to [user@beam.apache.org](mailto:user@beam.apache.org) specifically referencing BEAM-10670 in the subject line and why you needed to opt-out. (Java) ([BEAM-10670](https://issues.apache.org/jira/browse/BEAM-10670))

## I/Os

* Added cross-language support to Java's KinesisIO, now available in the Python module `apache_beam.io.kinesis` ([BEAM-10138](https://issues.apache.org/jira/browse/BEAM-10138), [BEAM-10137](https://issues.apache.org/jira/browse/BEAM-10137)).
* Update Snowflake JDBC dependency for SnowflakeIO ([BEAM-10864](https://issues.apache.org/jira/browse/BEAM-10864))
* Added cross-language support to Java's SnowflakeIO.Write, now available in the Python module `apache_beam.io.snowflake` ([BEAM-9898](https://issues.apache.org/jira/browse/BEAM-9898)).
* Added delete function to Java's `ElasticsearchIO#Write`. Now, Java's ElasticsearchIO can be used to selectively delete documents using `withIsDeleteFn` function ([BEAM-5757](https://issues.apache.org/jira/browse/BEAM-5757)).
* Java SDK: Added new IO connector for InfluxDB - InfluxDbIO ([BEAM-2546](https://issues.apache.org/jira/browse/BEAM-2546)).
* Config options added for Python's S3IO ([BEAM-9094](https://issues.apache.org/jira/browse/BEAM-9094))

## New Features / Improvements

* Support for repeatable fields in JSON decoder for `ReadFromBigQuery` added. (Python) ([BEAM-10524](https://issues.apache.org/jira/browse/BEAM-10524))
* Added an opt-in, performance-driven runtime type checking system for the Python SDK ([BEAM-10549](https://issues.apache.org/jira/browse/BEAM-10549)).
    More details will be in an upcoming [blog post](https://beam.apache.org/blog/python-performance-runtime-type-checking/index.html).
* Added support for Python 3 type annotations on PTransforms using typed PCollections ([BEAM-10258](https://issues.apache.org/jira/browse/BEAM-10258)).
    More details will be in an upcoming [blog post](https://beam.apache.org/blog/python-improved-annotations/index.html).
* Improved the Interactive Beam API where recording streaming jobs now start a long running background recording job. Running ib.show() or ib.collect() samples from the recording ([BEAM-10603](https://issues.apache.org/jira/browse/BEAM-10603)).
* In Interactive Beam, ib.show() and ib.collect() now have "n" and "duration" as parameters. These mean read only up to "n" elements and up to "duration" seconds of data read from the recording ([BEAM-10603](https://issues.apache.org/jira/browse/BEAM-10603)).
* Initial preview of [Dataframes](https://s.apache.org/simpler-python-pipelines-2020#slide=id.g905ac9257b_1_21) support.
    See also example at apache_beam/examples/wordcount_dataframe.py
* Fixed support for type hints on `@ptransform_fn` decorators in the Python SDK.
  ([BEAM-4091](https://issues.apache.org/jira/browse/BEAM-4091))
  This has not enabled by default to preserve backwards compatibility; use the
  `--type_check_additional=ptransform_fn` flag to enable. It may be enabled by
  default in future versions of Beam.

## Breaking Changes

* Python 2 and Python 3.5 support dropped ([BEAM-10644](https://issues.apache.org/jira/browse/BEAM-10644), [BEAM-9372](https://issues.apache.org/jira/browse/BEAM-9372)).
* Pandas 1.x allowed.  Older version of Pandas may still be used, but may not be as well tested.

## Deprecations

* Python transform ReadFromSnowflake has been moved from `apache_beam.io.external.snowflake` to `apache_beam.io.snowflake`. The previous path will be removed in the future versions.

## Known Issues

* Dataflow streaming timers once against not strictly time ordered when set earlier mid-bundle, as the fix for  [BEAM-8543](https://issues.apache.org/jira/browse/BEAM-8543) introduced more severe bugs and has been rolled back.
* Default compressor change breaks dataflow python streaming job update compatibility. Please use python SDK version <= 2.23.0 or > 2.25.0 if job update is critical.([BEAM-11113](https://issues.apache.org/jira/browse/BEAM-11113))


# [2.24.0] - 2020-09-18

## Highlights

* Apache Beam 2.24.0 is the last release with Python 2 and Python 3.5
  support.

## I/Os

* New overloads for BigtableIO.Read.withKeyRange() and BigtableIO.Read.withRowFilter()
  methods that take ValueProvider as a parameter (Java) ([BEAM-10283](https://issues.apache.org/jira/browse/BEAM-10283)).
* The WriteToBigQuery transform (Python) in Dataflow Batch no longer relies on BigQuerySink by default. It relies on
  a new, fully-featured transform based on file loads into BigQuery. To revert the behavior to the old implementation,
  you may use `--experiments=use_legacy_bq_sink`.
* Add cross-language support to Java's JdbcIO, now available in the Python module `apache_beam.io.jdbc` ([BEAM-10135](https://issues.apache.org/jira/browse/BEAM-10135), [BEAM-10136](https://issues.apache.org/jira/browse/BEAM-10136)).
* Add support of AWS SDK v2 for KinesisIO.Read (Java) ([BEAM-9702](https://issues.apache.org/jira/browse/BEAM-9702)).
* Add streaming support to SnowflakeIO in Java SDK ([BEAM-9896](https://issues.apache.org/jira/browse/BEAM-9896))
* Support reading and writing to Google Healthcare DICOM APIs in Python SDK ([BEAM-10601](https://issues.apache.org/jira/browse/BEAM-10601))
* Add dispositions for SnowflakeIO.write ([BEAM-10343](https://issues.apache.org/jira/browse/BEAM-10343))
* Add cross-language support to SnowflakeIO.Read now available in the Python module `apache_beam.io.external.snowflake` ([BEAM-9897](https://issues.apache.org/jira/browse/BEAM-9897)).

## New Features / Improvements

* Shared library for simplifying management of large shared objects added to Python SDK. An example use case is sharing a large TF model object across threads ([BEAM-10417](https://issues.apache.org/jira/browse/BEAM-10417)).
* Dataflow streaming timers are not strictly time ordered when set earlier mid-bundle ([BEAM-8543](https://issues.apache.org/jira/browse/BEAM-8543)).
* OnTimerContext should not create a new one when processing each element/timer in FnApiDoFnRunner ([BEAM-9839](https://issues.apache.org/jira/browse/BEAM-9839))
* Key should be available in @OnTimer methods (Spark Runner) ([BEAM-9850](https://issues.apache.org/jira/browse/BEAM-9850))

## Breaking Changes

* WriteToBigQuery transforms now require a GCS location to be provided through either
  custom_gcs_temp_location in the constructor of WriteToBigQuery or the fallback option
  --temp_location, or pass method="STREAMING_INSERTS" to WriteToBigQuery ([BEAM-6928](https://issues.apache.org/jira/browse/BEAM-6928)).
* Python SDK now understands `typing.FrozenSet` type hints, which are not interchangeable with `typing.Set`. You may need to update your pipelines if type checking fails. ([BEAM-10197](https://issues.apache.org/jira/browse/BEAM-10197))

## Known issues

* When a timer fires but is reset prior to being executed, a watermark hold may be leaked, causing a stuck pipeline [BEAM-10991](https://issues.apache.org/jira/browse/BEAM-10991).
* Default compressor change breaks dataflow python streaming job update compatibility. Please use python SDK version <= 2.23.0 or > 2.25.0 if job update is critical.([BEAM-11113](https://issues.apache.org/jira/browse/BEAM-11113))

# [2.23.0] - 2020-06-29

## Highlights

* Twister2 Runner ([BEAM-7304](https://issues.apache.org/jira/browse/BEAM-7304)).
* Python 3.8 support ([BEAM-8494](https://issues.apache.org/jira/browse/BEAM-8494)).

## I/Os

* Support for reading from Snowflake added (Java) ([BEAM-9722](https://issues.apache.org/jira/browse/BEAM-9722)).
* Support for writing to Splunk added (Java) ([BEAM-8596](https://issues.apache.org/jira/browse/BEAM-8596)).
* Support for assume role added (Java) ([BEAM-10335](https://issues.apache.org/jira/browse/BEAM-10335)).
* A new transform to read from BigQuery has been added: `apache_beam.io.gcp.bigquery.ReadFromBigQuery`. This transform
  is experimental. It reads data from BigQuery by exporting data to Avro files, and reading those files. It also supports
  reading data by exporting to JSON files. This has small differences in behavior for Time and Date-related fields. See
  Pydoc for more information.

## New Features / Improvements

* Update Snowflake JDBC dependency and add application=beam to connection URL ([BEAM-10383](https://issues.apache.org/jira/browse/BEAM-10383)).

## Breaking Changes

* `RowJson.RowJsonDeserializer`, `JsonToRow`, and `PubsubJsonTableProvider` now accept "implicit
  nulls" by default when deserializing JSON (Java) ([BEAM-10220](https://issues.apache.org/jira/browse/BEAM-10220)).
  Previously nulls could only be represented with explicit null values, as in
  `{"foo": "bar", "baz": null}`, whereas an implicit null like `{"foo": "bar"}` would raise an
  exception. Now both JSON strings will yield the same result by default. This behavior can be
  overridden with `RowJson.RowJsonDeserializer#withNullBehavior`.
* Fixed a bug in `GroupIntoBatches` experimental transform in Python to actually group batches by key.
  This changes the output type for this transform ([BEAM-6696](https://issues.apache.org/jira/browse/BEAM-6696)).

## Deprecations

* Remove Gearpump runner. ([BEAM-9999](https://issues.apache.org/jira/browse/BEAM-9999))
* Remove Apex runner. ([BEAM-9999](https://issues.apache.org/jira/browse/BEAM-9999))
* RedisIO.readAll() is deprecated and will be removed in 2 versions, users must use RedisIO.readKeyPatterns() as a replacement ([BEAM-9747](https://issues.apache.org/jira/browse/BEAM-9747)).

## Known Issues

* Fixed X (Java/Python) ([BEAM-X](https://issues.apache.org/jira/browse/BEAM-X)).

# [2.22.0] - 2020-06-08

## Highlights

## I/Os

* Basic Kafka read/write support for DataflowRunner (Python) ([BEAM-8019](https://issues.apache.org/jira/browse/BEAM-8019)).
* Sources and sinks for Google Healthcare APIs (Java)([BEAM-9468](https://issues.apache.org/jira/browse/BEAM-9468)).
* Support for writing to Snowflake added (Java) ([BEAM-9894](https://issues.apache.org/jira/browse/BEAM-9894)).

## New Features / Improvements

* `--workerCacheMB` flag is supported in Dataflow streaming pipeline ([BEAM-9964](https://issues.apache.org/jira/browse/BEAM-9964))
* `--direct_num_workers=0` is supported for FnApi runner. It will set the number of threads/subprocesses to number of cores of the machine executing the pipeline ([BEAM-9443](https://issues.apache.org/jira/browse/BEAM-9443)).
* Python SDK now has experimental support for SqlTransform ([BEAM-8603](https://issues.apache.org/jira/browse/BEAM-8603)).
* Add OnWindowExpiration method to Stateful DoFn ([BEAM-1589](https://issues.apache.org/jira/browse/BEAM-1589)).
* Added PTransforms for Google Cloud DLP (Data Loss Prevention) services integration ([BEAM-9723](https://issues.apache.org/jira/browse/BEAM-9723)):
    * Inspection of data,
    * Deidentification of data,
    * Reidentification of data.
* Add a more complete I/O support matrix in the documentation site ([BEAM-9916](https://issues.apache.org/jira/browse/BEAM-9916)).
* Upgrade Sphinx to 3.0.3 for building PyDoc.
* Added a PTransform for image annotation using Google Cloud AI image processing service
([BEAM-9646](https://issues.apache.org/jira/browse/BEAM-9646))
* Dataflow streaming timers are not strictly time ordered when set earlier mid-bundle ([BEAM-8543](https://issues.apache.org/jira/browse/BEAM-8543)).

## Breaking Changes

* The Python SDK now requires `--job_endpoint` to be set when using `--runner=PortableRunner` ([BEAM-9860](https://issues.apache.org/jira/browse/BEAM-9860)). Users seeking the old default behavior should set `--runner=FlinkRunner` instead.

## Deprecations

## Known Issues


# [2.21.0] - 2020-05-27

## Highlights

## I/Os
* Python: Deprecated module `apache_beam.io.gcp.datastore.v1` has been removed
as the client it uses is out of date and does not support Python 3
([BEAM-9529](https://issues.apache.org/jira/browse/BEAM-9529)).
Please migrate your code to use
[apache_beam.io.gcp.datastore.**v1new**](https://beam.apache.org/releases/pydoc/current/apache_beam.io.gcp.datastore.v1new.datastoreio.html).
See the updated
[datastore_wordcount](https://github.com/apache/beam/blob/master/sdks/python/apache_beam/examples/cookbook/datastore_wordcount.py)
for example usage.
* Python SDK: Added integration tests and updated batch write functionality for Google Cloud Spanner transform ([BEAM-8949](https://issues.apache.org/jira/browse/BEAM-8949)).

## New Features / Improvements
* Python SDK will now use Python 3 type annotations as pipeline type hints.
([#10717](https://github.com/apache/beam/pull/10717))

    If you suspect that this feature is causing your pipeline to fail, calling
    `apache_beam.typehints.disable_type_annotations()` before pipeline creation
    will disable is completely, and decorating specific functions (such as
    `process()`) with `@apache_beam.typehints.no_annotations` will disable it
    for that function.

    More details will be in
    [Ensuring Python Type Safety](https://beam.apache.org/documentation/sdks/python-type-safety/)
    and an upcoming
    [blog post](https://beam.apache.org/blog/python-typing/index.html).

* Java SDK: Introducing the concept of options in Beam Schemas. These options add extra
context to fields and schemas. This replaces the current Beam metadata that is present
in a FieldType only, options are available in fields and row schemas. Schema options are
fully typed and can contain complex rows. *Remark: Schema aware is still experimental.*
([BEAM-9035](https://issues.apache.org/jira/browse/BEAM-9035))
* Java SDK: The protobuf extension is fully schema aware and also includes protobuf option
conversion to beam schema options. *Remark: Schema aware is still experimental.*
([BEAM-9044](https://issues.apache.org/jira/browse/BEAM-9044))
* Added ability to write to BigQuery via Avro file loads (Python) ([BEAM-8841](https://issues.apache.org/jira/browse/BEAM-8841))

    By default, file loads will be done using JSON, but it is possible to
    specify the temp_file_format parameter to perform file exports with AVRO.
    AVRO-based file loads work by exporting Python types into Avro types, so
    to switch to Avro-based loads, you will need to change your data types
    from Json-compatible types (string-type dates and timestamp, long numeric
    values as strings) into Python native types that are written to Avro
    (Python's date, datetime types, decimal, etc). For more information
    see https://cloud.google.com/bigquery/docs/loading-data-cloud-storage-avro#avro_conversions.
* Added integration of Java SDK with Google Cloud AI VideoIntelligence service
([BEAM-9147](https://issues.apache.org/jira/browse/BEAM-9147))
* Added integration of Java SDK with Google Cloud AI natural language processing API
([BEAM-9634](https://issues.apache.org/jira/browse/BEAM-9634))
* `docker-pull-licenses` tag was introduced. Licenses/notices of third party dependencies will be added to the docker images when `docker-pull-licenses` was set.
  The files are added to `/opt/apache/beam/third_party_licenses/`.
  By default, no licenses/notices are added to the docker images. ([BEAM-9136](https://issues.apache.org/jira/browse/BEAM-9136))


## Breaking Changes

* Dataflow runner now requires the `--region` option to be set, unless a default value is set in the environment ([BEAM-9199](https://issues.apache.org/jira/browse/BEAM-9199)). See [here](https://cloud.google.com/dataflow/docs/concepts/regional-endpoints) for more details.
* HBaseIO.ReadAll now requires a PCollection of HBaseIO.Read objects instead of HBaseQuery objects ([BEAM-9279](https://issues.apache.org/jira/browse/BEAM-9279)).
* ProcessContext.updateWatermark has been removed in favor of using a WatermarkEstimator ([BEAM-9430](https://issues.apache.org/jira/browse/BEAM-9430)).
* Coder inference for PCollection of Row objects has been disabled ([BEAM-9569](https://issues.apache.org/jira/browse/BEAM-9569)).
* Go SDK docker images are no longer released until further notice.

## Deprecations
* Java SDK: Beam Schema FieldType.getMetadata is now deprecated and is replaced by the Beam
Schema Options, it will be removed in version `2.23.0`. ([BEAM-9704](https://issues.apache.org/jira/browse/BEAM-9704))
* The `--zone` option in the Dataflow runner is now deprecated. Please use `--worker_zone` instead. ([BEAM-9716](https://issues.apache.org/jira/browse/BEAM-9716))

## Known Issues


# [2.20.0] - 2020-04-15

## Highlights


## I/Os

* Java SDK: Adds support for Thrift encoded data via ThriftIO. ([BEAM-8561](https://issues.apache.org/jira/browse/BEAM-8561))
* Java SDK: KafkaIO supports schema resolution using Confluent Schema Registry. ([BEAM-7310](https://issues.apache.org/jira/browse/BEAM-7310))
* Java SDK: Add Google Cloud Healthcare IO connectors: HL7v2IO and FhirIO ([BEAM-9468](https://issues.apache.org/jira/browse/BEAM-9468))
* Python SDK: Support for Google Cloud Spanner. This is an experimental module for reading and writing data from Google Cloud Spanner ([BEAM-7246](https://issues.apache.org/jira/browse/BEAM-7246)).
* Python SDK: Adds support for standard HDFS URLs (with server name). ([#10223](https://github.com/apache/beam/pull/10223)).


## New Features / Improvements

* New AnnotateVideo & AnnotateVideoWithContext PTransform's that integrates GCP Video Intelligence functionality. (Python) ([BEAM-9146](https://issues.apache.org/jira/browse/BEAM-9146))
* New AnnotateImage & AnnotateImageWithContext PTransform's for element-wise & batch image annotation using Google Cloud Vision API. (Python) ([BEAM-9247](https://issues.apache.org/jira/browse/BEAM-9247))
* Added a PTransform for inspection and deidentification of text using Google Cloud DLP. (Python) ([BEAM-9258](https://issues.apache.org/jira/browse/BEAM-9258))
* New AnnotateText PTransform that integrates Google Cloud Natural Language functionality (Python) ([BEAM-9248](https://issues.apache.org/jira/browse/BEAM-9248))
* _ReadFromBigQuery_ now supports value providers for the query string (Python) ([BEAM-9305](https://issues.apache.org/jira/browse/BEAM-9305))
* Direct runner for FnApi supports further parallelism (Python) ([BEAM-9228](https://issues.apache.org/jira/browse/BEAM-9228))
* Support for _@RequiresTimeSortedInput_ in Flink and Spark (Java) ([BEAM-8550](https://issues.apache.org/jira/browse/BEAM-8550))

## Breaking Changes

* ReadFromPubSub(topic=<topic>) in Python previously created a subscription under the same project as the topic. Now it will create the subscription under the project specified in pipeline_options. If the project is not specified in pipeline_options, then it will create the subscription under the same project as the topic. ([BEAM-3453](https://issues.apache.org/jira/browse/BEAM-3453)).
* SpannerAccessor in Java is now package-private to reduce API surface. `SpannerConfig.connectToSpanner` has been moved to `SpannerAccessor.create`. ([BEAM-9310](https://issues.apache.org/jira/browse/BEAM-9310)).
* ParquetIO hadoop dependency should be now provided by the users ([BEAM-8616](https://issues.apache.org/jira/browse/BEAM-8616)).
* Docker images will be deployed to
  [apache/beam](https://hub.docker.com/search?q=apache%2Fbeam&type=image) repositories from 2.20. They
 used to be deployed to
 [apachebeam](https://hub.docker.com/search?q=apachebeam&type=image) repository.
 ([BEAM-9063](https://issues.apache.org/jira/browse/BEAM-9093))
* PCollections now have tags inferred from the result type (e.g. the keys of a dict or index of a tuple).  Users may expect the old implementation which gave PCollection output ids a monotonically increasing id. To go back to the old implementation, use the `force_generated_pcollection_output_ids` experiment.

## Deprecations

## Bugfixes

* Fixed numpy operators in ApproximateQuantiles (Python) ([BEAM-9579](https://issues.apache.org/jira/browse/BEAM-9579)).
* Fixed exception when running in IPython notebook (Python) ([BEAM-X9277](https://issues.apache.org/jira/browse/BEAM-9277)).
* Fixed Flink uberjar job termination bug. ([BEAM-9225](https://issues.apache.org/jira/browse/BEAM-9225))
* Fixed SyntaxError in process worker startup ([BEAM-9503](https://issues.apache.org/jira/browse/BEAM-9503))
* Key should be available in @OnTimer methods (Java) ([BEAM-1819](https://issues.apache.org/jira/browse/BEAM-1819)).

## Known Issues

* ([BEAM-X](https://issues.apache.org/jira/browse/BEAM-X)).
* ([BEAM-9322](https://issues.apache.org/jira/browse/BEAM-9322)).
* Python SDK `pre_optimize=all` experiment may cause error ([BEAM-9445](https://issues.apache.org/jira/browse/BEAM-9445))

# [2.19.0] - 2020-01-31

- For versions 2.19.0 and older release notes are available on [Apache Beam Blog](https://beam.apache.org/blog/).<|MERGE_RESOLUTION|>--- conflicted
+++ resolved
@@ -71,11 +71,8 @@
 * Beam YAML now supports the jinja templating syntax.
   Template variables can be passed with the (json-formatted) `--jinja_variables` flag.
 * DataFrame API now supports pandas 2.1.x and adds 12 more string functions for Series.([#31185](https://github.com/apache/beam/pull/31185)).
-<<<<<<< HEAD
+* Added BigQuery handler for enrichment transform (Python) ([#31295](https://github.com/apache/beam/pull/31295))
 * Disable soft delete policy when creating the default bucket for a project (Java) ([#31324](https://github.com/apache/beam/pull/31324)).
-=======
-* Added BigQuery handler for enrichment transform (Python) ([#31295](https://github.com/apache/beam/pull/31295))
->>>>>>> 44177d1a
 
 ## Breaking Changes
 
