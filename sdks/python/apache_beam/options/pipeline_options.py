--- conflicted
+++ resolved
@@ -919,13 +919,6 @@
             'GCP credentials. Note: If set programmatically, must be set as a '
             'list of strings'))
     parser.add_argument(
-<<<<<<< HEAD
-        '--no_gcsio_throttling_counters',
-        default=False,
-        action='store_true',
-        help='Throttling counters in GcsIO is enabled by default. Set '
-        '--no_gcsio_throttling_counters to avoid it.')
-=======
         '--enable_bucket_read_metric_counter',
         default=False,
         action='store_true',
@@ -938,7 +931,12 @@
         help=
         'Create metrics reporting the approximate number of bytes written per '
         'bucket.')
->>>>>>> ebcb2dbd
+    parser.add_argument(
+        '--no_gcsio_throttling_counters',
+        default=False,
+        action='store_true',
+        help='Throttling counters in GcsIO is enabled by default. Set '
+        '--no_gcsio_throttling_counters to avoid it.')
 
   def _create_default_gcs_bucket(self):
     try:
