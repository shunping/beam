#
# Licensed to the Apache Software Foundation (ASF) under one or more
# contributor license agreements.  See the NOTICE file distributed with
# this work for additional information regarding copyright ownership.
# The ASF licenses this file to You under the Apache License, Version 2.0
# (the "License"); you may not use this file except in compliance with
# the License.  You may obtain a copy of the License at
#
#    http://www.apache.org/licenses/LICENSE-2.0
#
# Unless required by applicable law or agreed to in writing, software
# distributed under the License is distributed on an "AS IS" BASIS,
# WITHOUT WARRANTIES OR CONDITIONS OF ANY KIND, either express or implied.
# See the License for the specific language governing permissions and
# limitations under the License.
#

"""Google Cloud Storage client.

This library evolved from the Google App Engine GCS client available at
https://github.com/GoogleCloudPlatform/appengine-gcs-client.

**Updates to the I/O connector code**

For any significant updates to this I/O connector, please consider involving
corresponding code reviewers mentioned in
https://github.com/apache/beam/blob/master/sdks/python/OWNERS
"""

# pytype: skip-file

import logging
import re
import time
from typing import Optional
from typing import Union

from google.cloud import storage
from google.cloud.exceptions import NotFound
from google.cloud.storage.fileio import BlobReader
from google.cloud.storage.fileio import BlobWriter
from google.cloud.storage.retry import DEFAULT_RETRY

from apache_beam import version as beam_version
from apache_beam.internal.gcp import auth
<<<<<<< HEAD
from apache_beam.io.gcp import gcsio_retry
=======
from apache_beam.metrics.metric import Metrics
>>>>>>> ebcb2dbd
from apache_beam.options.pipeline_options import GoogleCloudOptions
from apache_beam.options.pipeline_options import PipelineOptions
from apache_beam.utils import retry
from apache_beam.utils.annotations import deprecated

__all__ = ['GcsIO', 'create_storage_client']

_LOGGER = logging.getLogger(__name__)

DEFAULT_READ_BUFFER_SIZE = 16 * 1024 * 1024

# Maximum number of operations permitted in GcsIO.copy_batch() and
# GcsIO.delete_batch().
MAX_BATCH_OPERATION_SIZE = 100


def parse_gcs_path(gcs_path, object_optional=False):
  """Return the bucket and object names of the given gs:// path."""
  match = re.match('^gs://([^/]+)/(.*)$', gcs_path)
  if match is None or (match.group(2) == '' and not object_optional):
    raise ValueError(
        'GCS path must be in the form gs://<bucket>/<object>. '
        f'Encountered {gcs_path!r}')
  return match.group(1), match.group(2)


def default_gcs_bucket_name(project, region):
  from hashlib import md5
  return 'dataflow-staging-%s-%s' % (
      region, md5(project.encode('utf8')).hexdigest())


def get_or_create_default_gcs_bucket(options):
  """Create a default GCS bucket for this project."""
  if getattr(options, 'dataflow_kms_key', None):
    _LOGGER.warning(
        'Cannot create a default bucket when --dataflow_kms_key is set.')
    return None

  project = getattr(options, 'project', None)
  region = getattr(options, 'region', None)
  if not project or not region:
    return None

  bucket_name = default_gcs_bucket_name(project, region)
  bucket = GcsIO(pipeline_options=options).get_bucket(bucket_name)
  if bucket:
    return bucket
  else:
    _LOGGER.warning(
        'Creating default GCS bucket for project %s: gs://%s',
        project,
        bucket_name)
    return GcsIO(pipeline_options=options).create_bucket(
        bucket_name, project, location=region)


def create_storage_client(pipeline_options, use_credentials=True):
  """Create a GCS client for Beam via GCS Client Library.

  Args:
    pipeline_options(apache_beam.options.pipeline_options.PipelineOptions):
      the options of the pipeline.
    use_credentials(bool): whether to create an authenticated client based
      on pipeline options or an anonymous client.

  Returns:
    A google.cloud.storage.client.Client instance.
  """
  if use_credentials:
    credentials = auth.get_service_credentials(pipeline_options)
  else:
    credentials = None

  if credentials:
    google_cloud_options = pipeline_options.view_as(GoogleCloudOptions)
    from google.api_core import client_info
    beam_client_info = client_info.ClientInfo(
        user_agent="apache-beam/%s (GPN:Beam)" % beam_version.__version__)
    return storage.Client(
        credentials=credentials.get_google_auth_credentials(),
        project=google_cloud_options.project,
        client_info=beam_client_info,
        extra_headers={
            "x-goog-custom-audit-job": google_cloud_options.job_name
            if google_cloud_options.job_name else "UNKNOWN"
        })
  else:
    return storage.Client.create_anonymous_client()


class GcsIO(object):
  """Google Cloud Storage I/O client."""
  def __init__(self, storage_client=None, pipeline_options=None):
    # type: (Optional[storage.Client], Optional[Union[dict, PipelineOptions]]) -> None
<<<<<<< HEAD
    if not pipeline_options:
=======
    if pipeline_options is None:
>>>>>>> ebcb2dbd
      pipeline_options = PipelineOptions()
    elif isinstance(pipeline_options, dict):
      pipeline_options = PipelineOptions.from_dictionary(pipeline_options)
    if storage_client is None:
      storage_client = create_storage_client(pipeline_options)

    google_cloud_options = pipeline_options.view_as(GoogleCloudOptions)
    self.enable_read_bucket_metric = getattr(
        google_cloud_options, 'enable_bucket_read_metric_counter', False)
    self.enable_write_bucket_metric = getattr(
        google_cloud_options, 'enable_bucket_write_metric_counter', False)

    self.client = storage_client
    self._rewrite_cb = None
    self.bucket_to_project_number = {}
    self._storage_client_retry = gcsio_retry.get_retry(pipeline_options)

  def get_project_number(self, bucket):
    if bucket not in self.bucket_to_project_number:
      bucket_metadata = self.get_bucket(bucket_name=bucket)
      if bucket_metadata:
        self.bucket_to_project_number[bucket] = bucket_metadata.projectNumber

    return self.bucket_to_project_number.get(bucket, None)

  def get_bucket(self, bucket_name, **kwargs):
    """Returns an object bucket from its name, or None if it does not exist."""
    try:
<<<<<<< HEAD
      return self.client.lookup_bucket(
          bucket_name, retry=self._storage_client_retry)
=======
      return self.client.lookup_bucket(bucket_name, **kwargs)
>>>>>>> ebcb2dbd
    except NotFound:
      return None

  def create_bucket(
      self,
      bucket_name,
      project,
      kms_key=None,
      location=None,
      soft_delete_retention_duration_seconds=0):
    """Create and return a GCS bucket in a specific project."""

    try:
      bucket = self.client.bucket(bucket_name)
      bucket.soft_delete_policy.retention_duration_seconds = (
          soft_delete_retention_duration_seconds)
      bucket = self.client.create_bucket(
          bucket_or_name=bucket,
          project=project,
          location=location,
          retry=self._storage_client_retry)
      if kms_key:
        bucket.default_kms_key_name(kms_key)
        bucket.patch()
      return bucket
    except NotFound:
      return None

  def open(
      self,
      filename,
      mode='r',
      read_buffer_size=DEFAULT_READ_BUFFER_SIZE,
      mime_type='application/octet-stream'):
    """Open a GCS file path for reading or writing.

    Args:
      filename (str): GCS file path in the form ``gs://<bucket>/<object>``.
      mode (str): ``'r'`` for reading or ``'w'`` for writing.
      read_buffer_size (int): Buffer size to use during read operations.
      mime_type (str): Mime type to set for write operations.

    Returns:
      GCS file object.

    Raises:
      ValueError: Invalid open file mode.
    """
    bucket_name, blob_name = parse_gcs_path(filename)
    bucket = self.client.bucket(bucket_name)

    if mode == 'r' or mode == 'rb':
      blob = bucket.blob(blob_name)
      return BeamBlobReader(
<<<<<<< HEAD
          blob, chunk_size=read_buffer_size, retry=self._storage_client_retry)
    elif mode == 'w' or mode == 'wb':
      blob = bucket.blob(blob_name)
      return BeamBlobWriter(blob, mime_type, retry=self._storage_client_retry)
=======
          blob,
          chunk_size=read_buffer_size,
          enable_read_bucket_metric=self.enable_read_bucket_metric)
    elif mode == 'w' or mode == 'wb':
      blob = bucket.blob(blob_name)
      return BeamBlobWriter(
          blob,
          mime_type,
          enable_write_bucket_metric=self.enable_write_bucket_metric)
>>>>>>> ebcb2dbd
    else:
      raise ValueError('Invalid file open mode: %s.' % mode)

  @retry.with_exponential_backoff(
      retry_filter=retry.retry_on_server_errors_and_timeout_filter)
  def delete(self, path):
    """Deletes the object at the given GCS path.

    Args:
      path: GCS file path pattern in the form gs://<bucket>/<name>.
    """
    bucket_name, blob_name = parse_gcs_path(path)
    try:
      bucket = self.client.bucket(bucket_name)
      bucket.delete_blob(blob_name)
    except NotFound:
      return

  def delete_batch(self, paths):
    """Deletes the objects at the given GCS paths.

    Args:
      paths: List of GCS file path patterns or Dict with GCS file path patterns
             as keys. The patterns are in the form gs://<bucket>/<name>, but
             not to exceed MAX_BATCH_OPERATION_SIZE in length.

    Returns: List of tuples of (path, exception) in the same order as the
             paths argument, where exception is None if the operation
             succeeded or the relevant exception if the operation failed.
    """
    final_results = []
    s = 0
    if not isinstance(paths, list): paths = list(iter(paths))
    while s < len(paths):
      if (s + MAX_BATCH_OPERATION_SIZE) < len(paths):
        current_paths = paths[s:s + MAX_BATCH_OPERATION_SIZE]
      else:
        current_paths = paths[s:]
      current_batch = self.client.batch(raise_exception=False)
      with current_batch:
        for path in current_paths:
          bucket_name, blob_name = parse_gcs_path(path)
          bucket = self.client.bucket(bucket_name)
          bucket.delete_blob(blob_name)

      for i, path in enumerate(current_paths):
        error_code = None
        resp = current_batch._responses[i]
        if resp.status_code >= 400 and resp.status_code != 404:
          error_code = resp.status_code
        final_results.append((path, error_code))

      s += MAX_BATCH_OPERATION_SIZE

    return final_results

  @retry.with_exponential_backoff(
      retry_filter=retry.retry_on_server_errors_and_timeout_filter)
  def copy(self, src, dest):
    """Copies the given GCS object from src to dest.

    Args:
      src: GCS file path pattern in the form gs://<bucket>/<name>.
      dest: GCS file path pattern in the form gs://<bucket>/<name>.

    Raises:
      TimeoutError: on timeout.
    """
    src_bucket_name, src_blob_name = parse_gcs_path(src)
    dest_bucket_name, dest_blob_name= parse_gcs_path(dest, object_optional=True)
    src_bucket = self.client.bucket(src_bucket_name)
    src_blob = src_bucket.blob(src_blob_name)
    dest_bucket = self.client.bucket(dest_bucket_name)
    if not dest_blob_name:
      dest_blob_name = None
    src_bucket.copy_blob(src_blob, dest_bucket, new_name=dest_blob_name)

  def copy_batch(self, src_dest_pairs):
    """Copies the given GCS objects from src to dest.

    Args:
      src_dest_pairs: list of (src, dest) tuples of gs://<bucket>/<name> files
                      paths to copy from src to dest, not to exceed
                      MAX_BATCH_OPERATION_SIZE in length.

    Returns: List of tuples of (src, dest, exception) in the same order as the
             src_dest_pairs argument, where exception is None if the operation
             succeeded or the relevant exception if the operation failed.
    """
    final_results = []
    s = 0
    while s < len(src_dest_pairs):
      if (s + MAX_BATCH_OPERATION_SIZE) < len(src_dest_pairs):
        current_pairs = src_dest_pairs[s:s + MAX_BATCH_OPERATION_SIZE]
      else:
        current_pairs = src_dest_pairs[s:]
      current_batch = self.client.batch(raise_exception=False)
      with current_batch:
        for pair in current_pairs:
          src_bucket_name, src_blob_name = parse_gcs_path(pair[0])
          dest_bucket_name, dest_blob_name = parse_gcs_path(pair[1])
          src_bucket = self.client.bucket(src_bucket_name)
          src_blob = src_bucket.blob(src_blob_name)
          dest_bucket = self.client.bucket(dest_bucket_name)

          src_bucket.copy_blob(src_blob, dest_bucket, dest_blob_name)

      for i, pair in enumerate(current_pairs):
        error_code = None
        resp = current_batch._responses[i]
        if resp.status_code >= 400:
          error_code = resp.status_code
        final_results.append((pair[0], pair[1], error_code))

      s += MAX_BATCH_OPERATION_SIZE

    return final_results

  # We intentionally do not decorate this method with a retry, since the
  # underlying copy and delete operations are already idempotent operations.
  def copytree(self, src, dest):
    """Renames the given GCS "directory" recursively from src to dest.

    Args:
      src: GCS file path pattern in the form gs://<bucket>/<name>/.
      dest: GCS file path pattern in the form gs://<bucket>/<name>/.
    """
    assert src.endswith('/')
    assert dest.endswith('/')
    for entry in self.list_prefix(src):
      rel_path = entry[len(src):]
      self.copy(entry, dest + rel_path)

  # We intentionally do not decorate this method with a retry, since the
  # underlying copy and delete operations are already idempotent operations.
  def rename(self, src, dest):
    """Renames the given GCS object from src to dest.

    Args:
      src: GCS file path pattern in the form gs://<bucket>/<name>.
      dest: GCS file path pattern in the form gs://<bucket>/<name>.
    """
    self.copy(src, dest)
    self.delete(src)

  def exists(self, path):
    """Returns whether the given GCS object exists.

    Args:
      path: GCS file path pattern in the form gs://<bucket>/<name>.
    """
    try:
      self._gcs_object(path)
      return True
    except NotFound:
      return False

  def checksum(self, path):
    """Looks up the checksum of a GCS object.

    Args:
      path: GCS file path pattern in the form gs://<bucket>/<name>.
    """
    return self._gcs_object(path).crc32c

  def size(self, path):
    """Returns the size of a single GCS object.

    This method does not perform glob expansion. Hence the given path must be
    for a single GCS object.

    Returns: size of the GCS object in bytes.
    """
    return self._gcs_object(path).size

  def kms_key(self, path):
    """Returns the KMS key of a single GCS object.

    This method does not perform glob expansion. Hence the given path must be
    for a single GCS object.

    Returns: KMS key name of the GCS object as a string, or None if it doesn't
      have one.
    """
    return self._gcs_object(path).kms_key_name

  def last_updated(self, path):
    """Returns the last updated epoch time of a single GCS object.

    This method does not perform glob expansion. Hence the given path must be
    for a single GCS object.

    Returns: last updated time of the GCS object in second.
    """
    return self._updated_to_seconds(self._gcs_object(path).updated)

  def _status(self, path):
    """For internal use only; no backwards-compatibility guarantees.

    Returns supported fields (checksum, kms_key, last_updated, size) of a
    single object as a dict at once.

    This method does not perform glob expansion. Hence the given path must be
    for a single GCS object.

    Returns: dict of fields of the GCS object.
    """
    gcs_object = self._gcs_object(path)
    file_status = {}
    if hasattr(gcs_object, 'crc32c'):
      file_status['checksum'] = gcs_object.crc32c
    if hasattr(gcs_object, 'kms_key_name'):
      file_status['kms_key'] = gcs_object.kms_key_name
    if hasattr(gcs_object, 'updated'):
      file_status['updated'] = self._updated_to_seconds(gcs_object.updated)
    if hasattr(gcs_object, 'size'):
      file_status['size'] = gcs_object.size
    return file_status

  @retry.with_exponential_backoff(
      retry_filter=retry.retry_on_server_errors_and_timeout_filter)
  def _gcs_object(self, path):
    """Returns a gcs object for the given path

    This method does not perform glob expansion. Hence the given path must be
    for a single GCS object. The method will make HTTP requests.

    Returns: GCS object.
    """
    bucket_name, blob_name = parse_gcs_path(path)
    bucket = self.client.bucket(bucket_name)
    blob = bucket.get_blob(blob_name, retry=self._storage_client_retry)
    if blob:
      return blob
    else:
      raise NotFound('Object %s not found', path)

  @deprecated(since='2.45.0', current='list_files')
  def list_prefix(self, path, with_metadata=False):
    """Lists files matching the prefix.

    ``list_prefix`` has been deprecated. Use `list_files` instead, which returns
    a generator of file information instead of a dict.

    Args:
      path: GCS file path pattern in the form gs://<bucket>/[name].
      with_metadata: Experimental. Specify whether returns file metadata.

    Returns:
      If ``with_metadata`` is False: dict of file name -> size; if
        ``with_metadata`` is True: dict of file name -> tuple(size, timestamp).
    """
    file_info = {}
    for file_metadata in self.list_files(path, with_metadata):
      file_info[file_metadata[0]] = file_metadata[1]

    return file_info

  def list_files(self, path, with_metadata=False):
    """Lists files matching the prefix.

    Args:
      path: GCS file path pattern in the form gs://<bucket>/[name].
      with_metadata: Experimental. Specify whether returns file metadata.

    Returns:
      If ``with_metadata`` is False: generator of tuple(file name, size); if
      ``with_metadata`` is True: generator of
      tuple(file name, tuple(size, timestamp)).
    """
    bucket_name, prefix = parse_gcs_path(path, object_optional=True)
    file_info = set()
    counter = 0
    start_time = time.time()
    if with_metadata:
      _LOGGER.debug("Starting the file information of the input")
    else:
      _LOGGER.debug("Starting the size estimation of the input")
    bucket = self.client.bucket(bucket_name)
    response = self.client.list_blobs(
        bucket, prefix=prefix, retry=self._storage_client_retry)
    for item in response:
      file_name = 'gs://%s/%s' % (item.bucket.name, item.name)
      if file_name not in file_info:
        file_info.add(file_name)
        counter += 1
        if counter % 10000 == 0:
          if with_metadata:
            _LOGGER.info(
                "Finished computing file information of: %s files",
                len(file_info))
          else:
            _LOGGER.info("Finished computing size of: %s files", len(file_info))

        if with_metadata:
          yield file_name, (item.size, self._updated_to_seconds(item.updated))
        else:
          yield file_name, item.size

    _LOGGER.log(
        # do not spam logs when list_prefix is likely used to check empty folder
        logging.INFO if counter > 0 else logging.DEBUG,
        "Finished listing %s files in %s seconds.",
        counter,
        time.time() - start_time)

  @staticmethod
  def _updated_to_seconds(updated):
    """Helper function transform the updated field of response to seconds"""
    return (
        time.mktime(updated.timetuple()) - time.timezone +
        updated.microsecond / 1000000.0)

  def is_soft_delete_enabled(self, gcs_path):
    try:
      bucket_name, _ = parse_gcs_path(gcs_path)
      # set retry timeout to 5 seconds when checking soft delete policy
      bucket = self.get_bucket(bucket_name, retry=DEFAULT_RETRY.with_timeout(5))
      if (bucket.soft_delete_policy is not None and
          bucket.soft_delete_policy.retention_duration_seconds > 0):
        return True
    except Exception:
      _LOGGER.warning(
          "Unexpected error occurred when checking soft delete policy for %s" %
          gcs_path)
    return False


class BeamBlobReader(BlobReader):
  def __init__(
<<<<<<< HEAD
      self, blob, chunk_size=DEFAULT_READ_BUFFER_SIZE, retry=DEFAULT_RETRY):
    super().__init__(blob, chunk_size=chunk_size, retry=retry)
=======
      self,
      blob,
      chunk_size=DEFAULT_READ_BUFFER_SIZE,
      enable_read_bucket_metric=False):
    super().__init__(blob, chunk_size=chunk_size)
    self.enable_read_bucket_metric = enable_read_bucket_metric
>>>>>>> ebcb2dbd
    self.mode = "r"

  def read(self, size=-1):
    bytesRead = super().read(size)
    if self.enable_read_bucket_metric:
      Metrics.counter(
          self.__class__,
          "GCS_read_bytes_counter_" + self._blob.bucket.name).inc(
              len(bytesRead))
    return bytesRead


class BeamBlobWriter(BlobWriter):
  def __init__(
      self,
      blob,
      content_type,
      chunk_size=16 * 1024 * 1024,
      ignore_flush=True,
<<<<<<< HEAD
      retry=DEFAULT_RETRY):
=======
      enable_write_bucket_metric=False):
>>>>>>> ebcb2dbd
    super().__init__(
        blob,
        content_type=content_type,
        chunk_size=chunk_size,
        ignore_flush=ignore_flush,
<<<<<<< HEAD
        retry=retry)
    self.mode = "w"
=======
        retry=DEFAULT_RETRY)
    self.mode = "w"
    self.enable_write_bucket_metric = enable_write_bucket_metric

  def write(self, b):
    bytesWritten = super().write(b)
    if self.enable_write_bucket_metric:
      Metrics.counter(
          self.__class__, "GCS_write_bytes_counter_" +
          self._blob.bucket.name).inc(bytesWritten)
    return bytesWritten
>>>>>>> ebcb2dbd
<|MERGE_RESOLUTION|>--- conflicted
+++ resolved
@@ -43,11 +43,8 @@
 
 from apache_beam import version as beam_version
 from apache_beam.internal.gcp import auth
-<<<<<<< HEAD
 from apache_beam.io.gcp import gcsio_retry
-=======
 from apache_beam.metrics.metric import Metrics
->>>>>>> ebcb2dbd
 from apache_beam.options.pipeline_options import GoogleCloudOptions
 from apache_beam.options.pipeline_options import PipelineOptions
 from apache_beam.utils import retry
@@ -143,11 +140,7 @@
   """Google Cloud Storage I/O client."""
   def __init__(self, storage_client=None, pipeline_options=None):
     # type: (Optional[storage.Client], Optional[Union[dict, PipelineOptions]]) -> None
-<<<<<<< HEAD
-    if not pipeline_options:
-=======
     if pipeline_options is None:
->>>>>>> ebcb2dbd
       pipeline_options = PipelineOptions()
     elif isinstance(pipeline_options, dict):
       pipeline_options = PipelineOptions.from_dictionary(pipeline_options)
@@ -176,12 +169,8 @@
   def get_bucket(self, bucket_name, **kwargs):
     """Returns an object bucket from its name, or None if it does not exist."""
     try:
-<<<<<<< HEAD
       return self.client.lookup_bucket(
-          bucket_name, retry=self._storage_client_retry)
-=======
-      return self.client.lookup_bucket(bucket_name, **kwargs)
->>>>>>> ebcb2dbd
+          bucket_name, retry=self._storage_client_retry, **kwargs)
     except NotFound:
       return None
 
@@ -236,22 +225,17 @@
     if mode == 'r' or mode == 'rb':
       blob = bucket.blob(blob_name)
       return BeamBlobReader(
-<<<<<<< HEAD
-          blob, chunk_size=read_buffer_size, retry=self._storage_client_retry)
-    elif mode == 'w' or mode == 'wb':
-      blob = bucket.blob(blob_name)
-      return BeamBlobWriter(blob, mime_type, retry=self._storage_client_retry)
-=======
           blob,
           chunk_size=read_buffer_size,
-          enable_read_bucket_metric=self.enable_read_bucket_metric)
+          enable_read_bucket_metric=self.enable_read_bucket_metric, 
+          retry=self._storage_client_retry)
     elif mode == 'w' or mode == 'wb':
       blob = bucket.blob(blob_name)
       return BeamBlobWriter(
           blob,
           mime_type,
-          enable_write_bucket_metric=self.enable_write_bucket_metric)
->>>>>>> ebcb2dbd
+          enable_write_bucket_metric=self.enable_write_bucket_metric,
+          retry=self._storage_client_retry)
     else:
       raise ValueError('Invalid file open mode: %s.' % mode)
 
@@ -582,17 +566,13 @@
 
 class BeamBlobReader(BlobReader):
   def __init__(
-<<<<<<< HEAD
-      self, blob, chunk_size=DEFAULT_READ_BUFFER_SIZE, retry=DEFAULT_RETRY):
-    super().__init__(blob, chunk_size=chunk_size, retry=retry)
-=======
       self,
       blob,
       chunk_size=DEFAULT_READ_BUFFER_SIZE,
-      enable_read_bucket_metric=False):
-    super().__init__(blob, chunk_size=chunk_size)
+      enable_read_bucket_metric=False, 
+      retry=DEFAULT_RETRY):
+    super().__init__(blob, chunk_size=chunk_size, retry=retry)
     self.enable_read_bucket_metric = enable_read_bucket_metric
->>>>>>> ebcb2dbd
     self.mode = "r"
 
   def read(self, size=-1):
@@ -607,26 +587,19 @@
 
 class BeamBlobWriter(BlobWriter):
   def __init__(
-      self,
+      self,  
       blob,
       content_type,
       chunk_size=16 * 1024 * 1024,
       ignore_flush=True,
-<<<<<<< HEAD
+      enable_write_bucket_metric=False,
       retry=DEFAULT_RETRY):
-=======
-      enable_write_bucket_metric=False):
->>>>>>> ebcb2dbd
     super().__init__(
         blob,
         content_type=content_type,
         chunk_size=chunk_size,
         ignore_flush=ignore_flush,
-<<<<<<< HEAD
         retry=retry)
-    self.mode = "w"
-=======
-        retry=DEFAULT_RETRY)
     self.mode = "w"
     self.enable_write_bucket_metric = enable_write_bucket_metric
 
@@ -636,5 +609,4 @@
       Metrics.counter(
           self.__class__, "GCS_write_bytes_counter_" +
           self._blob.bucket.name).inc(bytesWritten)
-    return bytesWritten
->>>>>>> ebcb2dbd
+    return bytesWritten